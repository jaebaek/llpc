; BEGIN_SHADERTEST
; RUN: amdllpc -spvgen-dir=%spvgendir% -v %gfxip %s | FileCheck -check-prefix=SHADERTEST %s
; SHADERTEST-LABEL: {{^// LLPC}} SPIRV-to-LLVM translation results
; SHADERTEST-LABEL: {{^// LLPC}} SPIR-V lowering results
; SHADERTEST: %{{.*}} = call {{.*}} {{.*}}@llpc.call.desc.load.buffer.{{[0-9a-z.]*}}(i32 0, i32 1, i32 0, i1 false)
; SHADERTEST-LABEL: {{^// LLPC}} pipeline patching results
<<<<<<< HEAD
; SHADERTEST: %{{.*}} = call <4 x float> @llvm.amdgcn.raw.buffer.load.v4f32(<4 x i32> %{{.*}}, i32 0, i32 0, i32 0)
=======
; SHADERTEST: call <4 x float> @llvm.amdgcn.raw.buffer.load.v4f32(<4 x i32> %{{.*}}, i32 0, i32 0, i32 0)
>>>>>>> fdd5e24b
; SHADERTEST: AMDLLPC SUCCESS
; END_SHADERTEST

[CsGlsl]
#version 450

layout(binding = 0, std430) buffer OUT
{
    uvec4 o;
};
layout(binding = 1, std430) buffer IN
{
    uvec4 i;
};

layout(local_size_x = 2, local_size_y = 3) in;
void main()
{
    o = i;
}


[CsInfo]
entryPoint = main
userDataNode[0].type = DescriptorBuffer
userDataNode[0].offsetInDwords = 0
userDataNode[0].sizeInDwords = 4
userDataNode[0].set = 0
userDataNode[0].binding = 0
userDataNode[1].type = DescriptorBuffer
userDataNode[1].offsetInDwords = 4
userDataNode[1].sizeInDwords = 4
userDataNode[1].set = 0
userDataNode[1].binding = 1

<|MERGE_RESOLUTION|>--- conflicted
+++ resolved
@@ -4,11 +4,7 @@
 ; SHADERTEST-LABEL: {{^// LLPC}} SPIR-V lowering results
 ; SHADERTEST: %{{.*}} = call {{.*}} {{.*}}@llpc.call.desc.load.buffer.{{[0-9a-z.]*}}(i32 0, i32 1, i32 0, i1 false)
 ; SHADERTEST-LABEL: {{^// LLPC}} pipeline patching results
-<<<<<<< HEAD
-; SHADERTEST: %{{.*}} = call <4 x float> @llvm.amdgcn.raw.buffer.load.v4f32(<4 x i32> %{{.*}}, i32 0, i32 0, i32 0)
-=======
 ; SHADERTEST: call <4 x float> @llvm.amdgcn.raw.buffer.load.v4f32(<4 x i32> %{{.*}}, i32 0, i32 0, i32 0)
->>>>>>> fdd5e24b
 ; SHADERTEST: AMDLLPC SUCCESS
 ; END_SHADERTEST
 
