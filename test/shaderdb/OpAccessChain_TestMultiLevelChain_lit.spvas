--- conflicted
+++ resolved
@@ -7,11 +7,7 @@
 ; SHADERTEST: getelementptr [4 x float], [4 x float] addrspace({{.*}})* %{{[0-9]*}}, i32 0, i32 1
 
 ; SHADERTEST-LABEL: {{^// LLPC}} SPIR-V lowering results
-<<<<<<< HEAD
 ; SHADERTEST: @llpc.call.load.buffer.desc{{.*}}(i32 0, i32 0, i32 0, i1 false)
-=======
-; SHADERTEST: @llpc.call.desc.load.buffer{{.*}}(i32 0, i32 0, i32 0, i1 false)
->>>>>>> b153a902
 ; SHADERTEST: load i32, i32 addrspace({{.*}})* {{.*}}
 ; SHADERTEST: load float, float addrspace({{.*}})* {{.*}}
 
