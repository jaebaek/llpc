--- conflicted
+++ resolved
@@ -78,15 +78,7 @@
       // Handle a descriptor in the root table (a "dynamic descriptor") specially, as long as it is not variably
       // indexed. This lgc.root.descriptor call is by default lowered in PatchEntryPointMutate into a load from the
       // spill table, but it might be able to "unspill" it to directly use shader entry SGPRs.
-<<<<<<< HEAD
-      unsigned byteSize = getLgcContext()->getTargetInfo().getGpuProperty().descriptorSizeBuffer;
-      if (node->type == ResourceNodeType::DescriptorBufferCompact)
-        byteSize = DescriptorSizeBufferCompact;
-      unsigned dwordSize = byteSize / 4;
-      Type *descTy = FixedVectorType::get(getInt32Ty(), dwordSize);
-=======
       Type *descTy = getDescTy(node->type);
->>>>>>> 58fbecbb
       std::string callName = lgcName::RootDescriptor;
       addTypeMangling(descTy, {}, callName);
       unsigned dwordSize = descTy->getPrimitiveSizeInBits() / 32;
@@ -258,18 +250,8 @@
     // Shader compilation: Get byte stride using a reloc.
     return CreateRelocationConstant(reloc::DescriptorStride + Twine(descSet) + "_" + Twine(binding));
   }
-<<<<<<< HEAD
-
-  // Cast the pointer to the right type and create and return the struct.
-  descPtr = CreateBitCast(descPtr, FixedVectorType::get(getInt32Ty(), byteSize / 4)->getPointerTo(ADDR_SPACE_CONST));
-  Value *descPtrStruct =
-      CreateInsertValue(UndefValue::get(StructType::get(getContext(), {descPtr->getType(), getInt32Ty()})), descPtr, 0);
-  descPtrStruct = CreateInsertValue(descPtrStruct, stride, 1);
-  return descPtrStruct;
-=======
   // Pipeline compilation: Get the stride from the node.
   return getInt32(node->stride * sizeof(uint32_t));
->>>>>>> 58fbecbb
 }
 
 // =====================================================================================================================
