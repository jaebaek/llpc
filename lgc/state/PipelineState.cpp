--- conflicted
+++ resolved
@@ -589,30 +589,6 @@
 
         if (node.innerTable[0].set == descSet)
           return {&node, &node};
-<<<<<<< HEAD
-      } else {
-        for (const ResourceNode &innerNode : node.innerTable) {
-          if (innerNode.set == descSet && innerNode.binding == binding) {
-            if (nodeType == ResourceNodeType::Unknown || nodeType == innerNode.type ||
-                (nodeType == ResourceNodeType::DescriptorBuffer &&
-                 (innerNode.type == ResourceNodeType::DescriptorBufferCompact ||
-                  innerNode.type == ResourceNodeType::InlineBuffer)) ||
-                (innerNode.type == ResourceNodeType::DescriptorCombinedTexture &&
-                 (nodeType == ResourceNodeType::DescriptorResource ||
-                  nodeType == ResourceNodeType::DescriptorTexelBuffer ||
-                  nodeType == ResourceNodeType::DescriptorSampler)))
-              return {&node, &innerNode};
-          }
-        }
-      }
-    } else if (node.set == descSet && node.binding == binding) {
-      if (nodeType == ResourceNodeType::Unknown || nodeType == node.type ||
-          (nodeType == ResourceNodeType::DescriptorBuffer && node.type == ResourceNodeType::DescriptorBufferCompact) ||
-          (node.type == ResourceNodeType::DescriptorCombinedTexture &&
-           (nodeType == ResourceNodeType::DescriptorResource || nodeType == ResourceNodeType::DescriptorTexelBuffer ||
-            nodeType == ResourceNodeType::DescriptorSampler)))
-        return {&node, &node};
-=======
         continue;
       }
 
@@ -622,7 +598,6 @@
           return {&node, &innerNode};
     } else if (node.set == descSet && node.binding == binding && IsNodeTypeCompatible(nodeType, node.type)) {
       return {&node, &node};
->>>>>>> 4ee4fb5a
     }
   }
   return {nullptr, nullptr};
