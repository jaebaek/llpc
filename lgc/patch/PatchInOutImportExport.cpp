--- conflicted
+++ resolved
@@ -5603,7 +5603,6 @@
 }
 
 // =====================================================================================================================
-<<<<<<< HEAD
 // Records export info of vertex attributes
 //
 // @param location : Vertex attribute location
@@ -5680,7 +5679,9 @@
       llvm_unreachable("Not implemented!");
     }
   }
-=======
+}
+
+// =====================================================================================================================
 // Exports HW shading rate, extracting the values from LGC shading rate (a mask of ShadingRateFlags)
 //
 // @param shadingRate : LGC shading rate
@@ -5771,7 +5772,6 @@
                                builder.getInt32(ShadingRateNone));
 
   return builder.CreateOr(xRate, yRate);
->>>>>>> 38dcb76a
 }
 
 } // namespace lgc
