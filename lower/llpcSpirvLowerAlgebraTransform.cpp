/*
 ***********************************************************************************************************************
 *
 *  Copyright (c) 2017-2019 Advanced Micro Devices, Inc. All Rights Reserved.
 *
 *  Permission is hereby granted, free of charge, to any person obtaining a copy
 *  of this software and associated documentation files (the "Software"), to deal
 *  in the Software without restriction, including without limitation the rights
 *  to use, copy, modify, merge, publish, distribute, sublicense, and/or sell
 *  copies of the Software, and to permit persons to whom the Software is
 *  furnished to do so, subject to the following conditions:
 *
 *  The above copyright notice and this permission notice shall be included in all
 *  copies or substantial portions of the Software.
 *
 *  THE SOFTWARE IS PROVIDED "AS IS", WITHOUT WARRANTY OF ANY KIND, EXPRESS OR
 *  IMPLIED, INCLUDING BUT NOT LIMITED TO THE WARRANTIES OF MERCHANTABILITY,
 *  FITNESS FOR A PARTICULAR PURPOSE AND NONINFRINGEMENT. IN NO EVENT SHALL THE
 *  AUTHORS OR COPYRIGHT HOLDERS BE LIABLE FOR ANY CLAIM, DAMAGES OR OTHER
 *  LIABILITY, WHETHER IN AN ACTION OF CONTRACT, TORT OR OTHERWISE, ARISING FROM,
 *  OUT OF OR IN CONNECTION WITH THE SOFTWARE OR THE USE OR OTHER DEALINGS IN THE
 *  SOFTWARE.
 *
 **********************************************************************************************************************/
/**
 ***********************************************************************************************************************
 * @file  llpcSpirvLowerAlgebraTransform.cpp
 * @brief LLPC source file: contains implementation of class Llpc::SpirvLowerAlgebraTransform.
 ***********************************************************************************************************************
 */
#include "hex_float.h"

#include "llvm/Analysis/TargetLibraryInfo.h"
#include "llvm/IR/Instructions.h"
#include "llvm/IR/Operator.h"
#include "llvm/Support/Debug.h"
#include "llvm/Support/raw_ostream.h"
#include "llvm/Transforms/Utils.h"
#include "llvm/Transforms/Utils/Local.h"
#include "llvm/Analysis/ConstantFolding.h"

#include "SPIRVInternal.h"
#include "llpcContext.h"
#include "llpcSpirvLowerAlgebraTransform.h"

#define DEBUG_TYPE "llpc-spirv-lower-algebra-transform"

using namespace llvm;
using namespace SPIRV;
using namespace Llpc;

namespace Llpc
{

// =====================================================================================================================
// Initializes static members.
char SpirvLowerAlgebraTransform::ID = 0;

// =====================================================================================================================
// Pass creator, creates the pass of SPIR-V lowering opertions for algebraic transformation.
ModulePass* CreateSpirvLowerAlgebraTransform(bool enableConstFolding , bool enableFloatOpt)
{
    return new SpirvLowerAlgebraTransform(enableConstFolding, enableFloatOpt);
}

// =====================================================================================================================
SpirvLowerAlgebraTransform::SpirvLowerAlgebraTransform(
    bool enableConstFolding, // Whether enable constant folding
    bool enableFloatOpt)     // Whether enable floating point optimization
    :
    SpirvLower(ID),
    m_enableConstFolding(enableConstFolding),
    m_enableFloatOpt(enableFloatOpt),
    m_changed(false)
{
    initializeSpirvLowerAlgebraTransformPass(*PassRegistry::getPassRegistry());
}

// =====================================================================================================================
// Executes this SPIR-V lowering pass on the specified LLVM module.
bool SpirvLowerAlgebraTransform::runOnModule(
    Module& module)  // [in,out] LLVM module to be run on
{
    LLVM_DEBUG(dbgs() << "Run the pass Spirv-Lower-Algebra-Transform\n");

    SpirvLower::Init(&module);
    m_changed = false;

    auto fp16Control = m_pContext->GetShaderFloatControl(m_shaderStage, 16);
    auto fp32Control = m_pContext->GetShaderFloatControl(m_shaderStage, 32);
    auto fp64Control = m_pContext->GetShaderFloatControl(m_shaderStage, 64);

    if (m_enableConstFolding &&
        (fp16Control.denormFlushToZero || fp32Control.denormFlushToZero || fp64Control.denormFlushToZero))
    {
        // Do constant folding if we need flush denorm to zero.
        auto& targetLibInfo = getAnalysis<TargetLibraryInfoWrapperPass>().getTLI();
        auto& dataLayout = m_pModule->getDataLayout();

        for (auto& block : *m_pEntryPoint)
        {
            for (auto instIter = block.begin(), instEnd = block.end(); instIter != instEnd;)
            {
                Instruction* pInst = &(*instIter++);

                // DCE instruction if trivially dead.
                if (isInstructionTriviallyDead(pInst, &targetLibInfo))
                {
                    LLVM_DEBUG(dbgs() << "Algebriac transform: DCE: " << *pInst << '\n');
                    pInst->eraseFromParent();
                    m_changed = true;
                    continue;
                }

                // Skip Constant folding if it isn't floating point const expression
                auto pDestType = pInst->getType();
                if (pInst->use_empty() ||
                    (pInst->getNumOperands() == 0) ||
                    (pDestType->isFPOrFPVectorTy() == false) ||
                    (isa<Constant>(pInst->getOperand(0))== false))
                {
                    continue;
                }

                // ConstantProp instruction if trivially constant.
                if (Constant* pConst = ConstantFoldInstruction(pInst, dataLayout, &targetLibInfo))
                {
                    LLVM_DEBUG(dbgs() << "Algebriac transform: constant folding: " << *pConst << " from: " << *pInst
                        << '\n');
                    if ((pDestType->isHalfTy() && fp16Control.denormFlushToZero) ||
                        (pDestType->isFloatTy() && fp32Control.denormFlushToZero) ||
                        (pDestType->isDoubleTy() && fp64Control.denormFlushToZero))
                    {
                        // Replace denorm value with zero
                        if (pConst->isFiniteNonZeroFP() && (pConst->isNormalFP() == false))
                        {
                            pConst = ConstantFP::get(pDestType, 0.0);
                        }
                    }

                    pInst->replaceAllUsesWith(pConst);
                    if (isInstructionTriviallyDead(pInst, &targetLibInfo))
                    {
                        pInst->eraseFromParent();
                    }

                    m_changed = true;
                    continue;
                }

                if (isa<CallInst>(pInst))
                {
                    CallInst* pCallInst = cast<CallInst>(pInst);
                    // LLVM inline pass will do constant folding for _Z14unpackHalf2x16i.
                    // To support floating control correctly, we have to do it by ourselves.
                    if (fp16Control.denormFlushToZero &&
                        (pCallInst->getCalledFunction()->getName() == "_Z14unpackHalf2x16i"))
                    {
                        auto pSrc = pCallInst->getOperand(0);
                        if (isa<ConstantInt>(pSrc))
                        {
                            auto pConst = cast<ConstantInt>(pSrc);
                            uint64_t constVal = pConst->getZExtValue();
                            APFloat fVal0(APFloat::IEEEhalf(), APInt(16, constVal & 0xFFFF));
                            APFloat fVal1(APFloat::IEEEhalf(), APInt(16, (constVal >> 16) & 0xFFFF));

                            // Flush denorm input value to zero
                            if (fVal0.isDenormal())
                            {
                                fVal0 = APFloat(APFloat::IEEEhalf(), 0);
                            }

                            if (fVal1.isDenormal())
                            {
                                fVal1 = APFloat(APFloat::IEEEhalf(), 0);
                            }

                            bool looseInfo = false;
                            fVal0.convert(APFloat::IEEEsingle(), APFloatBase::rmTowardZero, &looseInfo);
                            fVal1.convert(APFloat::IEEEsingle(), APFloatBase::rmTowardZero, &looseInfo);

                            Constant* constVals[] =
                            {
                                ConstantFP::get(m_pContext->FloatTy(), fVal0.convertToFloat()),
                                ConstantFP::get(m_pContext->FloatTy(), fVal1.convertToFloat())
                            };

                            Constant* pConstVals = ConstantVector::get(constVals);
                            pInst->replaceAllUsesWith(pConstVals);
                            LLVM_DEBUG(dbgs() << "Algebriac transform: constant folding: " << *pConstVals << " from: "
                                << *pInst  << '\n');

                            if (isInstructionTriviallyDead(pInst, &targetLibInfo))
                            {
                                pInst->eraseFromParent();
                            }

                            m_changed = true;
                            continue;
                        }
                    }
                }
            }
        }
    }

    if (m_enableFloatOpt)
    {
        visit(m_pModule);
    }

    return m_changed;
}

// =====================================================================================================================
// Visits binary operator instruction.
void SpirvLowerAlgebraTransform::visitBinaryOperator(
    BinaryOperator& binaryOp)  // [in] Binary operator instruction
{
    Instruction::BinaryOps opCode = binaryOp.getOpcode();

    auto pSrc1 = binaryOp.getOperand(0);
    auto pSrc2 = binaryOp.getOperand(1);
    bool src1IsConstZero = isa<ConstantAggregateZero>(pSrc1) ||
                          (isa<ConstantFP>(pSrc1) && cast<ConstantFP>(pSrc1)->isZero());
    bool src2IsConstZero = isa<ConstantAggregateZero>(pSrc2) ||
                          (isa<ConstantFP>(pSrc2) && cast<ConstantFP>(pSrc2)->isZero());
    Value* pDest = nullptr;

    auto fp16Control = m_pContext->GetShaderFloatControl(m_shaderStage, 16);
    auto fp32Control = m_pContext->GetShaderFloatControl(m_shaderStage, 32);
    auto fp64Control = m_pContext->GetShaderFloatControl(m_shaderStage, 64);

    if (opCode == Instruction::FAdd)
    {
        // Recursively find backward if the operand "does not" specify contract flags
        auto fastMathFlags = binaryOp.getFastMathFlags();
        if (fastMathFlags.allowContract())
        {
            bool hasNoContract = IsOperandNoContract(pSrc1) || IsOperandNoContract(pSrc2);
            bool allowContract = !hasNoContract;

            // Reassocation and contract should be same
            fastMathFlags.setAllowReassoc(allowContract);
            fastMathFlags.setAllowContract(allowContract);
            binaryOp.copyFastMathFlags(fastMathFlags);
        }
    }
    else if (opCode == Instruction::FSub)
    {
        if (src1IsConstZero)
        {
            // NOTE: Source1 is constant zero, we might be performing FNEG operation. This will be optimized
            // by backend compiler with sign bit reversed via XOR. Check floating-point controls.
            auto pDestTy = binaryOp.getType();
            if ((pDestTy->getScalarType()->isHalfTy() && fp16Control.denormFlushToZero) ||
                (pDestTy->getScalarType()->isFloatTy() && fp32Control.denormFlushToZero) ||
                (pDestTy->getScalarType()->isDoubleTy() && fp64Control.denormFlushToZero))
            {
                // Has to flush denormals, insert canonicalize to make a MUL (* 1.0) forcibly
                std::string instName = "llvm.canonicalize." + GetTypeNameForScalarOrVector(pDestTy);
                auto pCanonical = EmitCall(m_pModule,
                                           instName,
                                           pDestTy,
                                           { UndefValue::get(pDestTy) }, // Will be replaced later
                                           NoAttrib,
                                           binaryOp.getNextNode());

                binaryOp.replaceAllUsesWith(pCanonical);
                pCanonical->setArgOperand(0, &binaryOp);

                m_changed = true;
            }
        }
    }
<<<<<<< HEAD

=======
    else if (opCode == Instruction::FRem)
    {
        auto pDestTy = binaryOp.getType();
        if (pDestTy->getScalarType()->isHalfTy())
        {
            // TODO: FREM for float16 type is not well handled by backend compiler. We lower it here:
            // frem(x, y) = x - y * trunc(x/y)

            // -trunc(x * 1/y)
            Value* pTrunc = EmitCall(m_pModule,
                                     "llvm.amdgcn.rcp." + GetTypeNameForScalarOrVector(pDestTy),
                                     pDestTy,
                                     { pSrc2 },
                                     NoAttrib,
                                     &binaryOp);
            pTrunc = BinaryOperator::CreateFMul(pTrunc, pSrc1, "", &binaryOp);
            pTrunc = EmitCall(m_pModule,
                              "llvm.trunc." + GetTypeNameForScalarOrVector(pDestTy),
                              pDestTy,
                              { pTrunc },
                              NoAttrib,
                              &binaryOp);
            pTrunc = BinaryOperator::CreateFNeg(pTrunc, "", &binaryOp);

            // -trunc(x/y) * y + x
            auto pFRem = EmitCall(m_pModule,
                                  "llvm.fmuladd." + GetTypeNameForScalarOrVector(pDestTy),
                                  pDestTy,
                                  { pTrunc, pSrc2, pSrc1 },
                                  NoAttrib,
                                  &binaryOp);

            binaryOp.replaceAllUsesWith(pFRem);
            binaryOp.dropAllReferences();
            binaryOp.eraseFromParent();

            m_changed = true;
        }
    }

>>>>>>> acae7080
    // NOTE: We can't do constant folding for the following floating operations if we have floating-point controls that
    // will flush denormals or preserve NaN.
    if ((fp16Control.denormFlushToZero == false) && (fp16Control.signedZeroInfNanPreserve == false) &&
        (fp32Control.denormFlushToZero == false) && (fp32Control.signedZeroInfNanPreserve == false) &&
        (fp64Control.denormFlushToZero == false) && (fp64Control.signedZeroInfNanPreserve == false))
    {
        switch (opCode)
        {
        case Instruction::FAdd:
            {
                if (src1IsConstZero)
                {
                    pDest = pSrc2;
                }
                else if (src2IsConstZero)
                {
                    pDest = pSrc1;
                }

                break;
            }
        case Instruction::FMul:
            {
                if (src1IsConstZero)
                {
                    pDest = pSrc1;
                }
                else if (src2IsConstZero)
                {
                    pDest = pSrc2;
                }
                break;
            }
        case Instruction::FDiv:
            {
                if (src1IsConstZero && (src2IsConstZero == false))
                {
                    pDest = pSrc1;
                }
                break;
            }
        case Instruction::FSub:
            {
                if (src2IsConstZero)
                {
                    pDest = pSrc1;
                }
                break;
            }
        default:
            {
                break;
            }
        }

        if (pDest != nullptr)
        {
            binaryOp.replaceAllUsesWith(pDest);
            binaryOp.dropAllReferences();
            binaryOp.eraseFromParent();

            m_changed = true;
        }
    }

    // Replace FDIV with function call if it isn't optimized
    if ((opCode == Instruction::FDiv) && (pDest == nullptr) && (pSrc1 != nullptr) && (pSrc2 != nullptr))
    {
        BuiltinFuncMangleInfo Info("fdiv");
        Type* argTypes[] = { pSrc1->getType(), pSrc2->getType() };
        Value* args[] = { pSrc1, pSrc2 };
        auto mangledName = SPIRV::mangleBuiltin("fdiv", argTypes, &Info);
        auto pFDiv = EmitCall(m_pModule, mangledName, binaryOp.getType(), args, NoAttrib, &binaryOp);

        binaryOp.replaceAllUsesWith(pFDiv);
        binaryOp.dropAllReferences();
        binaryOp.eraseFromParent();

        m_changed = true;
    }
}

// =====================================================================================================================
// Visits call instruction.
void SpirvLowerAlgebraTransform::visitCallInst(
    CallInst& callInst) // [in] Call instruction
{
    auto pCallee = callInst.getCalledFunction();
    if (pCallee->isIntrinsic() && (pCallee->getIntrinsicID() == Intrinsic::fabs))
    {
        // NOTE: FABS will be optimized by backend compiler with sign bit removed via AND. Check floating-point controls.
        auto fp16Control = m_pContext->GetShaderFloatControl(m_shaderStage, 16);
        auto fp32Control = m_pContext->GetShaderFloatControl(m_shaderStage, 32);
        auto fp64Control = m_pContext->GetShaderFloatControl(m_shaderStage, 64);

        auto pDestTy = callInst.getType();
        if ((pDestTy->getScalarType()->isHalfTy() && fp16Control.denormFlushToZero) ||
            (pDestTy->getScalarType()->isFloatTy() && fp32Control.denormFlushToZero) ||
            (pDestTy->getScalarType()->isDoubleTy() && fp64Control.denormFlushToZero))
        {
            // Has to flush denormals, insert canonicalize to make a MUL (* 1.0) forcibly
            std::string instName = "llvm.canonicalize." + GetTypeNameForScalarOrVector(pDestTy);
            auto pCanonical = EmitCall(m_pModule,
                                       instName,
                                       pDestTy,
                                       { UndefValue::get(pDestTy) }, // Will be replaced later
                                       NoAttrib,
                                       callInst.getNextNode());

                callInst.replaceAllUsesWith(pCanonical);
                pCanonical->setArgOperand(0, &callInst);

            m_changed = true;
        }
    }
}

// =====================================================================================================================
// Visits fptrunc instruction.
void SpirvLowerAlgebraTransform::visitFPTruncInst(
    FPTruncInst& fptruncInst)   // [in] Fptrunc instruction
{
    auto fp16Control = m_pContext->GetShaderFloatControl(m_shaderStage, 16);
    if (fp16Control.roundingModeRTZ)
    {
        auto pSrc = fptruncInst.getOperand(0);
        auto pSrcTy = pSrc->getType();
        auto pDestTy = fptruncInst.getDestTy();

        if ((pSrcTy->getScalarType()->isDoubleTy()) && (pDestTy->getScalarType()->isHalfTy()))
        {
            // NOTE: doubel -> float16 conversion is done in backend compiler with RTE rounding. Thus, we have to split
            // it with two phases to disable such lowering if we need RTZ rounding.
            auto pFloatTy =
                pSrcTy->isVectorTy() ? VectorType::get(m_pContext->FloatTy(), pSrcTy->getVectorNumElements()) :
                                       m_pContext->FloatTy();
            auto pFloatValue = new FPTruncInst(pSrc, pFloatTy, "", &fptruncInst);
            auto pDest = new FPTruncInst(pFloatValue, pDestTy, "", &fptruncInst);

            fptruncInst.replaceAllUsesWith(pDest);
            fptruncInst.dropAllReferences();
            fptruncInst.eraseFromParent();

            m_changed = true;
        }
    }
}

// =====================================================================================================================
// Recursively finds backward if the FPMathOperator operand does not specifiy "contract" flag.
bool SpirvLowerAlgebraTransform::IsOperandNoContract(
    Value *pOperand)  // [in] Operand to check
{
    if (isa<BinaryOperator>(pOperand))
    {
        auto pInst = dyn_cast<BinaryOperator>(pOperand);

        if (isa<FPMathOperator>(pOperand))
        {
            auto fastMathFlags = pInst->getFastMathFlags();
            bool allowContract = fastMathFlags.allowContract();
            if (fastMathFlags.any() && (allowContract == false))
            {
                return true;
            }
        }

        for (auto opIt = pInst->op_begin(), pEnd = pInst->op_end();
            opIt != pEnd; ++opIt)
        {
            return IsOperandNoContract(*opIt);
        }
    }
    return false;
}

} // Llpc

// =====================================================================================================================
// Initializes the pass of SPIR-V lowering opertions for algebraic transformation.
INITIALIZE_PASS(SpirvLowerAlgebraTransform, DEBUG_TYPE,
                "Lower SPIR-V algebraic transforms", false, false)<|MERGE_RESOLUTION|>--- conflicted
+++ resolved
@@ -273,9 +273,6 @@
             }
         }
     }
-<<<<<<< HEAD
-
-=======
     else if (opCode == Instruction::FRem)
     {
         auto pDestTy = binaryOp.getType();
@@ -316,7 +313,6 @@
         }
     }
 
->>>>>>> acae7080
     // NOTE: We can't do constant folding for the following floating operations if we have floating-point controls that
     // will flush denormals or preserve NaN.
     if ((fp16Control.denormFlushToZero == false) && (fp16Control.signedZeroInfNanPreserve == false) &&
