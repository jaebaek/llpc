/*
 ***********************************************************************************************************************
 *
 *  Copyright (c) 2019 Advanced Micro Devices, Inc. All Rights Reserved.
 *
 *  Permission is hereby granted, free of charge, to any person obtaining a copy
 *  of this software and associated documentation files (the "Software"), to deal
 *  in the Software without restriction, including without limitation the rights
 *  to use, copy, modify, merge, publish, distribute, sublicense, and/or sell
 *  copies of the Software, and to permit persons to whom the Software is
 *  furnished to do so, subject to the following conditions:
 *
 *  The above copyright notice and this permission notice shall be included in all
 *  copies or substantial portions of the Software.
 *
 *  THE SOFTWARE IS PROVIDED "AS IS", WITHOUT WARRANTY OF ANY KIND, EXPRESS OR
 *  IMPLIED, INCLUDING BUT NOT LIMITED TO THE WARRANTIES OF MERCHANTABILITY,
 *  FITNESS FOR A PARTICULAR PURPOSE AND NONINFRINGEMENT. IN NO EVENT SHALL THE
 *  AUTHORS OR COPYRIGHT HOLDERS BE LIABLE FOR ANY CLAIM, DAMAGES OR OTHER
 *  LIABILITY, WHETHER IN AN ACTION OF CONTRACT, TORT OR OTHERWISE, ARISING FROM,
 *  OUT OF OR IN CONNECTION WITH THE SOFTWARE OR THE USE OR OTHER DEALINGS IN THE
 *  SOFTWARE.
 *
 **********************************************************************************************************************/
/**
 ***********************************************************************************************************************
 * @file  llpcBuilder.h
 * @brief LLPC header file: declaration of Llpc::Builder interface
 ***********************************************************************************************************************
 */
#pragma once

#include "llpc.h"
#include "llpcDebug.h"

#include "llvm/IR/IRBuilder.h"

namespace llvm
{

class ModulePass;
class PassRegistry;

void initializeBuilderReplayerPass(PassRegistry&);

} // llvm

namespace Llpc
{

class Context;

// =====================================================================================================================
// Initialize the pass that gets created by a Builder
inline static void InitializeBuilderPasses(
    llvm::PassRegistry& passRegistry)   // Pass registry
{
    initializeBuilderReplayerPass(passRegistry);
}

// =====================================================================================================================
// The LLPC Builder interface
//
// The Builder interface is used by the frontend to generate IR for LLPC-specific operations. It is
// a subclass of llvm::IRBuilder, so it uses its concept of an insertion point with debug location,
// and it exposes all the IRBuilder methods for building IR. However, unlike IRBuilder, LLPC's
// Builder is designed to have a single instance that contains some other state used during the IR
// building process.
//
// The frontend can use Builder in one of three ways:
// 1. BuilderImpl-only with full pipeline state
// 2. BuilderRecorder with full pipeline state
// 3. Per-shader frontend compilation (This is proposed but currently unsupported and untested.)
//
// 1. BuilderImpl-only with full pipeline state
//
//    This is used where the frontend has full pipeline state, and it wants to generate IR for LLPC
//    operations directly, instead of recording it in the frontend and then replaying the recorded
//    calls at the start of the middle-end.
//
//    The frontend does this:
//
//    * Create an instance of BuilderImpl.
//    * Create an IR module per shader stage.
//    * Populate the per-shader-stage IR modules, using Builder::Create* calls to generate the IR
//      for LLPC operations.
//    * After finishing, call Builder::Link() to link the per-stage IR modules into a single
//      pipeline module.
//    * Run middle-end passes on it.
//
// 2. BuilderRecorder with full pipeline state
//
//    This is also used where the frontend has full pipeline state, but it wants to record its
//    Builder::Create* calls such that they get replayed (and generated into normal IR) as the first
//    middle-end pass.
//
//    The frontend's actions are pretty much the same as in (1):
//
//    * Create an instance of BuilderRecorder.
//    * Create an IR module per shader stage.
//    * Populate the per-shader-stage IR modules, using Builder::Create* calls to generate the IR
//      for LLPC operations.
//    * After finishing, call Builder::Link() to link the per-stage IR modules into a single
//      pipeline module.
//    * Run middle-end passes on it, starting with BuilderReplayer to replay all the recorded
//      Builder::Create* calls into its own instance of BuilderImpl (but with a single pipeline IR
//      module).
//
//    With this scheme, the intention is that the whole-pipeline IR module after linking is a
//    representation of the pipeline. For testing purposes, the IR module could be output to a .ll
//    file, and later read in and compiled through the middle-end passes and backend to ISA.
//    However, that is not supported yet, as there is still some outside-IR state at that point.
//
// 3. Per-shader frontend compilation (This is proposed but currently unsupported and untested.)
//
//    The frontend can compile a single shader with no pipeline state available using
//    BuilderRecorder, without linking at the end, giving a shader IR module containing recorded
//    llpc.call.* calls but no pipeline state.
//
//    The frontend does this:
//
//    * Per shader:
//      - Create an instance of BuilderRecorder.
//      - Create an IR module per shader stage.
//      - Populate the per-shader-stage IR modules, using Builder::Create* calls to generate the IR
//        for LLPC operations.
//    * Then, later on, bring the shader IR modules together, and link them with Builder::Link()
//      into a single pipeline IR module.
//    * Run middle-end passes on it, starting with BuilderReplayer to replay all the recorded
//      Builder::Create* calls into its own instance of BuilderImpl (but with a single pipeline IR
//      module).
//
class Builder : public llvm::IRBuilder<>
{
public:
    // The group arithmetic operations the builder can consume.
    // NOTE: We rely on casting this implicitly to an integer, so we cannot use an enum class.
    enum GroupArithOp
    {
        IAdd,
        FAdd,
        IMul,
        FMul,
        SMin,
        UMin,
        FMin,
        SMax,
        UMax,
        FMax,
        And,
        Or,
        Xor
    };

    virtual ~Builder();

    // Create the BuilderImpl. In this implementation, each Builder call writes its IR immediately.
    static Builder* CreateBuilderImpl(llvm::LLVMContext& context);

    // Create the BuilderRecorder. In this implementation, each Builder call gets recorded (by inserting
    // an llpc.call.* call). The user then replays the Builder calls by running the pass created by
    // CreateBuilderReplayer. Setting wantReplay=false makes CreateBuilderReplayer return nullptr.
    static Builder* CreateBuilderRecorder(llvm::LLVMContext& context, bool wantReplay);

    // Create the BuilderImpl or BuilderRecorder, depending on -use-builder-recorder option
    static Builder* Create(llvm::LLVMContext& context);

    // If this is a BuilderRecorder, create the BuilderReplayer pass, otherwise return nullptr.
    virtual llvm::ModulePass* CreateBuilderReplayer() { return nullptr; }

    // Set the current shader stage.
    void SetShaderStage(ShaderStage stage) { m_shaderStage = stage; }

    // Link the individual shader modules into a single pipeline module. The frontend must have
    // finished calling Builder::Create* methods and finished building the IR. In the case that
    // there are multiple shader modules, they are all freed by this call, and the linked pipeline
    // module is returned. If there is a single shader module, this might instead just return that.
    // Before calling this, each shader module needs to have one global function for the shader
    // entrypoint, then all other functions with internal linkage.
    // Returns the pipeline module, or nullptr on link failure.
    virtual llvm::Module* Link(
        llvm::ArrayRef<llvm::Module*> modules);     // Array of modules indexed by shader stage, with nullptr entry
                                                    //  for any stage not present in the pipeline

    //
    // Methods implemented in BuilderImplDesc:
    //

    // Create a waterfall loop containing the specified instruction.
    // This does not use the current insert point; new code is inserted before and after pNonUniformInst.
    virtual llvm::Instruction* CreateWaterfallLoop(
        llvm::Instruction*        pNonUniformInst,    // [in] The instruction to put in a waterfall loop
        llvm::ArrayRef<uint32_t>  operandIdxs,        // The operand index/indices for non-uniform inputs that need to
                                                      //  be uniform
        const llvm::Twine&        instName = "") = 0; // [in] Name to give instruction(s)

    // Create a load of a buffer descriptor.
    virtual llvm::Value* CreateLoadBufferDesc(
        uint32_t            descSet,            // Descriptor set
        uint32_t            binding,            // Descriptor binding
        llvm::Value*        pDescIndex,         // [in] Descriptor index
        bool                isNonUniform,       // Whether the descriptor index is non-uniform
        llvm::Type*         pPointeeTy,         // [in] Type that the returned pointer should point to.
        const llvm::Twine&  instName = "") = 0; // [in] Name to give instruction(s)

    // Create a load of a sampler descriptor. Returns a <4 x i32> descriptor.
    virtual llvm::Value* CreateLoadSamplerDesc(
        uint32_t            descSet,          // Descriptor set
        uint32_t            binding,          // Descriptor binding
        llvm::Value*        pDescIndex,       // [in] Descriptor index
        bool                isNonUniform,     // Whether the descriptor index is non-uniform
        const llvm::Twine&  instName = ""     // [in] Name to give instruction(s)
    ) = 0;

    // Create a load of a resource descriptor. Returns a <8 x i32> descriptor.
    virtual llvm::Value* CreateLoadResourceDesc(
        uint32_t            descSet,          // Descriptor set
        uint32_t            binding,          // Descriptor binding
        llvm::Value*        pDescIndex,       // [in] Descriptor index
        bool                isNonUniform,     // Whether the descriptor index is non-uniform
        const llvm::Twine&  instName = ""     // [in] Name to give instruction(s)
    ) = 0;

    // Create a load of a texel buffer descriptor. Returns a <4 x i32> descriptor.
    virtual llvm::Value* CreateLoadTexelBufferDesc(
        uint32_t            descSet,          // Descriptor set
        uint32_t            binding,          // Descriptor binding
        llvm::Value*        pDescIndex,       // [in] Descriptor index
        bool                isNonUniform,     // Whether the descriptor index is non-uniform
        const llvm::Twine&  instName = ""     // [in] Name to give instruction(s)
    ) = 0;

    // Create a load of a F-mask descriptor. Returns a <8 x i32> descriptor.
    virtual llvm::Value* CreateLoadFmaskDesc(
        uint32_t            descSet,          // Descriptor set
        uint32_t            binding,          // Descriptor binding
        llvm::Value*        pDescIndex,       // [in] Descriptor index
        bool                isNonUniform,     // Whether the descriptor index is non-uniform
        const llvm::Twine&  instName = ""     // [in] Name to give instruction(s)
    ) = 0;

    // Create a load of the spill table pointer for push constants.
    virtual llvm::Value* CreateLoadSpillTablePtr(
        llvm::Type*         pSpillTableTy,      // [in] Type of the spill table that the returned pointer will point to
        const llvm::Twine&  instName = "") = 0; // [in] Name to give instruction(s)

    // Create a buffer length query based on the specified descriptor.
    virtual llvm::Value* CreateBufferLength(
        llvm::Value* const  pBufferDesc,        // [in] The buffer descriptor to query.
        const llvm::Twine&  instName = "") = 0; // [in] Name to give instruction(s)

    //
    // Methods implemented in BuilderImplMatrix:
    //

    // Create a matrix transpose.
    virtual llvm::Value* CreateMatrixTranspose(
        llvm::Value* const pMatrix,            // [in] The matrix to transpose
        const llvm::Twine& instName = "") = 0; // [in] Name to give instruction(s)

    //
    // Methods implemented in BuilderImplMisc:
    //

    // Create a "kill". Only allowed in a fragment shader.
    virtual llvm::Instruction* CreateKill(
        const llvm::Twine&  instName = "") = 0; // [in] Name to give instruction(s)

    // Create a "readclock".
    virtual llvm::Instruction* CreateReadClock(
        bool                realtime,           // Whether to read real-time clock counter
        const llvm::Twine&  instName = "") = 0; // [in] Name to give instruction(s)

<<<<<<< HEAD
    //
    // Methods implemented in BuilderImplSubgroup:
    //

    // Create a get subgroup size query.
    virtual llvm::Value* CreateGetSubgroupSize(
        const llvm::Twine& instName = "") = 0; // [in] Name to give instruction(s)

    // Create a subgroup elect.
    virtual llvm::Value* CreateSubgroupElect(
        const llvm::Twine& instName = "") = 0; // [in] Name to give instruction(s)

    // Create a subgroup all.
    virtual llvm::Value* CreateSubgroupAll(
        llvm::Value* const pValue,             // [in] The value to compare
        const llvm::Twine& instName = "") = 0; // [in] Name to give instruction(s)

    // Create a subgroup any
    virtual llvm::Value* CreateSubgroupAny(
        llvm::Value* const pValue,             // [in] The value to compare
        const llvm::Twine& instName = "") = 0; // [in] Name to give instruction(s)

    // Create a subgroup all equal.
    virtual llvm::Value* CreateSubgroupAllEqual(
        llvm::Value* const pValue,             // [in] The value to compare
        const llvm::Twine& instName = "") = 0; // [in] Name to give instruction(s)

    // Create a subgroup broadcast.
    virtual llvm::Value* CreateSubgroupBroadcast(
        llvm::Value* const pValue,             // [in] The value to broadcast
        llvm::Value* const pIndex,             // [in] The index to broadcast from
        const llvm::Twine& instName = "") = 0; // [in] Name to give instruction(s)

    // Create a subgroup broadcast first.
    virtual llvm::Value* CreateSubgroupBroadcastFirst(
        llvm::Value* const pValue,             // [in] The value to broadcast
        const llvm::Twine& instName = "") = 0; // [in] Name to give instruction(s)

    // Create a subgroup ballot.
    virtual llvm::Value* CreateSubgroupBallot(
        llvm::Value* const pValue,             // [in] The value to contribute
        const llvm::Twine& instName = "") = 0; // [in] Name to give instruction(s)

    // Create a subgroup inverse ballot.
    virtual llvm::Value* CreateSubgroupInverseBallot(
        llvm::Value* const pValue,             // [in] The ballot value
        const llvm::Twine& instName = "") = 0; // [in] Name to give instruction(s)

    // Create a subgroup ballot bit extract.
    virtual llvm::Value* CreateSubgroupBallotBitExtract(
        llvm::Value* const pValue,             // [in] The ballot value
        llvm::Value* const pIndex,             // [in] The index to extract from the ballot
        const llvm::Twine& instName = "") = 0; // [in] Name to give instruction(s)

    // Create a subgroup ballot bit count.
    virtual llvm::Value* CreateSubgroupBallotBitCount(
        llvm::Value* const pValue,             // [in] The ballot value
        const llvm::Twine& instName = "") = 0; // [in] Name to give instruction(s)

    // Create a subgroup ballot inclusive bit count.
    virtual llvm::Value* CreateSubgroupBallotInclusiveBitCount(
        llvm::Value* const pValue,             // [in] The ballot value
        const llvm::Twine& instName = "") = 0; // [in] Name to give instruction(s)

    // Create a subgroup ballot exclusive bit count.
    virtual llvm::Value* CreateSubgroupBallotExclusiveBitCount(
        llvm::Value* const pValue,             // [in] The ballot value
        const llvm::Twine& instName = "") = 0; // [in] Name to give instruction(s)

    // Create a subgroup ballot find least significant bit.
    virtual llvm::Value* CreateSubgroupBallotFindLsb(
        llvm::Value* const pValue,             // [in] The ballot value
        const llvm::Twine& instName = "") = 0; // [in] Name to give instruction(s)

    // Create a subgroup ballot find most significant bit.
    virtual llvm::Value* CreateSubgroupBallotFindMsb(
        llvm::Value* const pValue,             // [in] The ballot value
        const llvm::Twine& instName = "") = 0; // [in] Name to give instruction(s)

    // Create a subgroup shuffle.
    virtual llvm::Value* CreateSubgroupShuffle(
        llvm::Value* const pValue,             // [in] The value to shuffle
        llvm::Value* const pIndex,             // [in] The index to shuffle from
        const llvm::Twine& instName = "") = 0; // [in] Name to give instruction(s)

    // Create a subgroup shuffle xor.
    virtual llvm::Value* CreateSubgroupShuffleXor(
        llvm::Value* const pValue,             // [in] The value to shuffle
        llvm::Value* const pMask,              // [in] The mask to shuffle with
        const llvm::Twine& instName = "") = 0; // [in] Name to give instruction(s)

    // Create a subgroup shuffle up.
    virtual llvm::Value* CreateSubgroupShuffleUp(
        llvm::Value* const pValue,             // [in] The value to shuffle
        llvm::Value* const pDelta,             // [in] The delta to shuffle up to
        const llvm::Twine& instName = "") = 0; // [in] Name to give instruction(s)

    // Create a subgroup shuffle down.
    virtual llvm::Value* CreateSubgroupShuffleDown(
        llvm::Value* const pValue,             // [in] The value to shuffle
        llvm::Value* const pDelta,             // [in] The delta to shuffle down to
        const llvm::Twine& instName = "") = 0; // [in] Name to give instruction(s)

    // Create a subgroup clustered reduction.
    virtual llvm::Value* CreateSubgroupClusteredReduction(
        GroupArithOp       groupArithOp,       // The group arithmetic operation to perform
        llvm::Value* const pValue,             // [in] The value to perform on
        llvm::Value* const pClusterSize,       // [in] The cluster size
        const llvm::Twine& instName = "") = 0; // [in] Name to give instruction(s)

    // Create a subgroup clustered inclusive scan.
    virtual llvm::Value* CreateSubgroupClusteredInclusive(
        GroupArithOp       groupArithOp,       // The group arithmetic operation to perform
        llvm::Value* const pValue,             // [in] The value to perform on
        llvm::Value* const pClusterSize,       // [in] The cluster size
        const llvm::Twine& instName = "") = 0; // [in] Name to give instruction(s)

    // Create a subgroup clustered exclusive scan.
    virtual llvm::Value* CreateSubgroupClusteredExclusive(
        GroupArithOp       groupArithOp,       // The group arithmetic operation to perform
        llvm::Value* const pValue,             // [in] The value to perform on
        llvm::Value* const pClusterSize,       // [in] The cluster size
        const llvm::Twine& instName = "") = 0; // [in] Name to give instruction(s)

    // Create a subgroup quad broadcast.
    virtual llvm::Value* CreateSubgroupQuadBroadcast(
        llvm::Value* const pValue,             // [in] The value to broadcast
        llvm::Value* const pIndex,             // [in] the index within the quad to broadcast from
        const llvm::Twine& instName = "") = 0; // [in] Name to give instruction(s)

    // Create a subgroup quad swap horizontal.
    virtual llvm::Value* CreateSubgroupQuadSwapHorizontal(
        llvm::Value* const pValue,             // [in] The value to swap
        const llvm::Twine& instName = "") = 0; // [in] Name to give instruction(s)

    // Create a subgroup quad swap vertical.
    virtual llvm::Value* CreateSubgroupQuadSwapVertical(
        llvm::Value* const pValue,             // [in] The value to swap
        const llvm::Twine& instName = "") = 0; // [in] Name to give instruction(s)

    // Create a subgroup quad swap diagonal.
    virtual llvm::Value* CreateSubgroupQuadSwapDiagonal(
        llvm::Value* const pValue,             // [in] The value to swap
        const llvm::Twine& instName = "") = 0; // [in] Name to give instruction(s)
=======
    // Get the LLPC context. This overrides the IRBuilder method that gets the LLVM context.
    Llpc::Context& getContext() const;
>>>>>>> fdd5e24b

protected:
    Builder(llvm::LLVMContext& context) : llvm::IRBuilder<>(context) {}

    // -----------------------------------------------------------------------------------------------------------------

    ShaderStage m_shaderStage = ShaderStageInvalid;   // Current shader stage being built.

<<<<<<< HEAD
    typedef llvm::Value* (*PFN_MapToInt32Func)(Builder&                     builder,
                                               llvm::ArrayRef<llvm::Value*> mappedArgs,
                                               llvm::ArrayRef<llvm::Value*> passthroughArgs);

    // Create a call that'll map the massage arguments to an i32 type (for functions that only take i32).
    llvm::Value* CreateMapToInt32(
        PFN_MapToInt32Func           pfnMapFunc,       // [in] Pointer to the function to call on each i32.
        llvm::ArrayRef<llvm::Value*> mappedArgs,       // The arguments to massage into an i32 type.
        llvm::ArrayRef<llvm::Value*> passthroughArgs); // The arguments to pass-through without massaging.

=======
    llvm::Type* GetTransposedMatrixTy(
        llvm::Type* const pMatrixType) const; // [in] The matrix type to tranpose
>>>>>>> fdd5e24b
private:
    LLPC_DISALLOW_DEFAULT_CTOR(Builder)
    LLPC_DISALLOW_COPY_AND_ASSIGN(Builder)
};

// Create BuilderReplayer pass
llvm::ModulePass* CreateBuilderReplayer(Builder* pBuilder);

} // Llpc<|MERGE_RESOLUTION|>--- conflicted
+++ resolved
@@ -271,7 +271,6 @@
         bool                realtime,           // Whether to read real-time clock counter
         const llvm::Twine&  instName = "") = 0; // [in] Name to give instruction(s)
 
-<<<<<<< HEAD
     //
     // Methods implemented in BuilderImplSubgroup:
     //
@@ -416,10 +415,8 @@
     virtual llvm::Value* CreateSubgroupQuadSwapDiagonal(
         llvm::Value* const pValue,             // [in] The value to swap
         const llvm::Twine& instName = "") = 0; // [in] Name to give instruction(s)
-=======
     // Get the LLPC context. This overrides the IRBuilder method that gets the LLVM context.
     Llpc::Context& getContext() const;
->>>>>>> fdd5e24b
 
 protected:
     Builder(llvm::LLVMContext& context) : llvm::IRBuilder<>(context) {}
@@ -428,7 +425,6 @@
 
     ShaderStage m_shaderStage = ShaderStageInvalid;   // Current shader stage being built.
 
-<<<<<<< HEAD
     typedef llvm::Value* (*PFN_MapToInt32Func)(Builder&                     builder,
                                                llvm::ArrayRef<llvm::Value*> mappedArgs,
                                                llvm::ArrayRef<llvm::Value*> passthroughArgs);
@@ -439,10 +435,8 @@
         llvm::ArrayRef<llvm::Value*> mappedArgs,       // The arguments to massage into an i32 type.
         llvm::ArrayRef<llvm::Value*> passthroughArgs); // The arguments to pass-through without massaging.
 
-=======
     llvm::Type* GetTransposedMatrixTy(
         llvm::Type* const pMatrixType) const; // [in] The matrix type to tranpose
->>>>>>> fdd5e24b
 private:
     LLPC_DISALLOW_DEFAULT_CTOR(Builder)
     LLPC_DISALLOW_COPY_AND_ASSIGN(Builder)
