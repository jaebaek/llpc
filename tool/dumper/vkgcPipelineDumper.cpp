--- conflicted
+++ resolved
@@ -518,10 +518,6 @@
   dumpFile << "options.scalarThreshold = " << shaderInfo->options.scalarThreshold << "\n";
   dumpFile << "options.disableLoopUnroll = " << shaderInfo->options.disableLoopUnroll << "\n";
   dumpFile << "options.fp32DenormalMode = " << shaderInfo->options.fp32DenormalMode << "\n";
-<<<<<<< HEAD
-
-=======
->>>>>>> 897de598
   dumpFile << "\n";
 }
 
