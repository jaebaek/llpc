/*
 ***********************************************************************************************************************
 *
 *  Copyright (c) 2016-2020 Advanced Micro Devices, Inc. All Rights Reserved.
 *
 *  Permission is hereby granted, free of charge, to any person obtaining a copy
 *  of this software and associated documentation files (the "Software"), to deal
 *  in the Software without restriction, including without limitation the rights
 *  to use, copy, modify, merge, publish, distribute, sublicense, and/or sell
 *  copies of the Software, and to permit persons to whom the Software is
 *  furnished to do so, subject to the following conditions:
 *
 *  The above copyright notice and this permission notice shall be included in all
 *  copies or substantial portions of the Software.
 *
 *  THE SOFTWARE IS PROVIDED "AS IS", WITHOUT WARRANTY OF ANY KIND, EXPRESS OR
 *  IMPLIED, INCLUDING BUT NOT LIMITED TO THE WARRANTIES OF MERCHANTABILITY,
 *  FITNESS FOR A PARTICULAR PURPOSE AND NONINFRINGEMENT. IN NO EVENT SHALL THE
 *  AUTHORS OR COPYRIGHT HOLDERS BE LIABLE FOR ANY CLAIM, DAMAGES OR OTHER
 *  LIABILITY, WHETHER IN AN ACTION OF CONTRACT, TORT OR OTHERWISE, ARISING FROM,
 *  OUT OF OR IN CONNECTION WITH THE SOFTWARE OR THE USE OR OTHER DEALINGS IN THE
 *  SOFTWARE.
 *
 **********************************************************************************************************************/
/**
 ***********************************************************************************************************************
 * @file  llpcCompiler.cpp
 * @brief LLPC source file: contains implementation of class Llpc::Compiler.
 ***********************************************************************************************************************
 */
#include "llpcCompiler.h"
#include "LLVMSPIRVLib.h"
#include "SPIRVInternal.h"
#include "llpcComputeContext.h"
#include "llpcContext.h"
#include "llpcDebug.h"
#include "llpcElfWriter.h"
#include "llpcFile.h"
#include "llpcGraphicsContext.h"
#include "llpcShaderModuleHelper.h"
#include "llpcSpirvLower.h"
#include "llpcSpirvLowerResourceCollect.h"
#include "llpcSpirvLowerUtil.h"
#include "llpcTimerProfiler.h"
#include "spirvExt.h"
#include "vkgcElfReader.h"
#include "vkgcPipelineDumper.h"
#include "lgc/Builder.h"
#include "lgc/ElfLinker.h"
#include "lgc/PassManager.h"
#include "llvm/BinaryFormat/MsgPackDocument.h"
#include "llvm/Bitcode/BitcodeWriterPass.h"
#include "llvm/IR/DiagnosticInfo.h"
#include "llvm/IR/DiagnosticPrinter.h"
#include "llvm/IR/IRPrintingPasses.h"
#include "llvm/Linker/Linker.h"
#include "llvm/Support/CommandLine.h"
#include "llvm/Support/Format.h"
#include "llvm/Support/ManagedStatic.h"
#include "llvm/Support/Mutex.h"
#include "llvm/Support/Timer.h"
#include "llvm/Support/raw_ostream.h"
#include "llvm/Transforms/IPO/AlwaysInliner.h"
#include <mutex>
#include <set>
#include <unordered_set>

#ifdef LLPC_ENABLE_SPIRV_OPT
#define SPVGEN_STATIC_LIB 1
#include "spvgen.h"
#endif

#define DEBUG_TYPE "llpc-compiler"

using namespace lgc;
using namespace llvm;
using namespace MetroHash;
using namespace SPIRV;
using namespace spv;
using namespace Util;
using namespace Vkgc;

namespace llvm {

namespace {

// llvm_shutdown_obj is used to ensure LLVM is only shutdown once the static
// destructors have run. This allows Compiler to re-initialize correctly -
// otherwise LLVM's static globals are not re-initialized.
llvm_shutdown_obj ShutdownObj;

} // namespace

namespace cl {

// -pipeline-dump-dir: directory where pipeline info are dumped
opt<std::string> PipelineDumpDir("pipeline-dump-dir", desc("Directory where pipeline shader info are dumped"),
                                 value_desc("dir"), init("."));

// -enable-pipeline-dump: enable pipeline info dump
opt<bool> EnablePipelineDump("enable-pipeline-dump", desc("Enable pipeline info dump"), init(false));

// -shader-cache-file-dir: root directory to store shader cache
opt<std::string> ShaderCacheFileDir("shader-cache-file-dir", desc("Root directory to store shader cache"),
                                    value_desc("dir"), init("."));

// DEPRECATED: This option should be removed once XGL sets the corresponding pipeline option.
// -use-relocatable-shader-elf: Gets LLVM to generate more generic elf files for each shader individually, and LLPC will
// then link those ELF files to generate the compiled pipeline.
opt<bool> UseRelocatableShaderElf("use-relocatable-shader-elf",
                                  desc("DEPRECATED: To be replaced by a pipeline option.  The pipeline will be built "
                                       "by building relocatable shader ELF files when "
                                       "possible, and linking them together.  This is a work in progress and should "
                                       "be used with caution."),
                                  init(false));

// -relocatable-shader-elf-limit=<n>: Limits the number of pipelines that will be compiled using relocatable shader ELF.
// This is to be used for debugging by doing a binary search to identify a pipeline that is being miscompiled when using
// relocatable shader ELF modules.
opt<int> RelocatableShaderElfLimit("relocatable-shader-elf-limit",
                                   cl::desc("Max number of pipeline compiles that will use "
                                            "relocatable shader ELF.  -1 means unlimited."),
                                   init(-1));

// -build-relocatable-shader-cache: Populates the shader cache with relocatable shader variants.
opt<bool> BuildShaderCache("build-shader-cache",
                           cl::desc("[WIP] Populates shader cache with relocatable shader variants."
                                    " This is an experimental option."),
                           init(false));

// -shader-cache-mode: shader cache mode:
// 0 - Disable
// 1 - Runtime cache
// 2 - Cache to disk
// 3 - Use internal on-disk cache in read/write mode.
// 4 - Use internal on-disk cache in read-only mode.
static opt<unsigned> ShaderCacheMode("shader-cache-mode",
                                     desc("Shader cache mode, 0 - disable, 1 - runtime cache, 2 - cache to disk, 3 - "
                                          "load on-disk cache for read/write, 4 - load on-disk cache for read only"),
                                     init(0));

// -executable-name: executable file name
static opt<std::string> ExecutableName("executable-name", desc("Executable file name"), value_desc("filename"),
                                       init("amdllpc"));

// -enable-spirv-opt: enable optimization for SPIR-V binary
opt<bool> EnableSpirvOpt("enable-spirv-opt", desc("Enable optimization for SPIR-V binary"), init(false));

#if LLPC_CLIENT_INTERFACE_MAJOR_VERSION < 37
// -enable-dynamic-loop-unroll: Enable dynamic loop unroll. (Deprecated)
opt<bool> EnableDynamicLoopUnroll("enable-dynamic-loop-unroll", desc("Enable dynamic loop unroll (deprecated)"),
                                  init(false));
#endif

// -force-loop-unroll-count: Force to set the loop unroll count.
opt<int> ForceLoopUnrollCount("force-loop-unroll-count", cl::desc("Force loop unroll count"), init(0));

// -enable-shader-module-opt: Enable translate & lower phase in shader module build.
opt<bool> EnableShaderModuleOpt("enable-shader-module-opt",
                                cl::desc("Enable translate & lower phase in shader module build."), init(false));

// -trim-debug-info: Trim debug information in SPIR-V binary
opt<bool> TrimDebugInfo("trim-debug-info", cl::desc("Trim debug information in SPIR-V binary"), init(true));

// -enable-per-stage-cache: Enable shader cache per shader stage
opt<bool> EnablePerStageCache("enable-per-stage-cache", cl::desc("Enable shader cache per shader stage"), init(true));

// -context-reuse-limit: The maximum number of times a compiler context can be reused.
opt<int> ContextReuseLimit("context-reuse-limit",
                           cl::desc("The maximum number of times a compiler context can be reused"), init(100));

// -fatal-llvm-errors: Make all LLVM errors fatal
opt<bool> FatalLlvmErrors("fatal-llvm-errors", cl::desc("Make all LLVM errors fatal"), init(false));

extern opt<bool> EnableOuts;

extern opt<bool> EnableErrs;

extern opt<std::string> LogFileDbgs;

extern opt<std::string> LogFileOuts;

} // namespace cl

} // namespace llvm

// -use-builder-recorder
static cl::opt<bool> UseBuilderRecorder("use-builder-recorder",
                                        cl::desc("Do lowering via recording and replaying LLPC builder"),
                                        cl::init(true));

namespace Llpc {

sys::Mutex Compiler::m_contextPoolMutex;
std::vector<Context *> *Compiler::m_contextPool = nullptr;

// Enumerates modes used in shader replacement
enum ShaderReplaceMode {
  ShaderReplaceDisable = 0,            // Disabled
  ShaderReplaceShaderHash = 1,         // Replacement based on shader hash
  ShaderReplaceShaderPipelineHash = 2, // Replacement based on both shader and pipeline hash
};

static ManagedStatic<sys::Mutex> SCompilerMutex;
static bool HaveParsedOptions = false;
static MetroHash::Hash SOptionHash = {};

unsigned Compiler::m_instanceCount = 0;
unsigned Compiler::m_outRedirectCount = 0;

// =====================================================================================================================
// Handler for LLVM fatal error.
//
// @param userData : An argument which will be passed to the installed error handler
// @param reason : Error reason
// @param genCrashDiag : Whether diagnostic should be generated
static void fatalErrorHandler(void *userData, const std::string &reason, bool genCrashDiag) {
  LLPC_ERRS("LLVM FATAL ERROR: " << reason << "\n");
#if LLPC_ENABLE_EXCEPTION
  throw("LLVM fatal error");
#endif
}

// =====================================================================================================================
// Handler for diagnosis in pass run, derived from the standard one.
class LlpcDiagnosticHandler : public DiagnosticHandler {
  bool handleDiagnostics(const DiagnosticInfo &diagInfo) override {
    if (cl::FatalLlvmErrors && diagInfo.getSeverity() == DS_Error) {
      DiagnosticPrinterRawOStream printStream(errs());
      printStream << "LLVM FATAL ERROR: ";
      diagInfo.print(printStream);
      printStream << "\n";
      errs().flush();
#if LLPC_ENABLE_EXCEPTION
      throw("LLVM fatal error");
#endif
      abort();
    }

    if (EnableOuts() || EnableErrs()) {
      if (diagInfo.getSeverity() == DS_Error || diagInfo.getSeverity() == DS_Warning) {
        auto &outputStream = EnableOuts() ? outs() : errs();
        DiagnosticPrinterRawOStream printStream(outputStream);
        printStream << "ERROR: LLVM DIAGNOSIS INFO: ";
        diagInfo.print(printStream);
        printStream << "\n";
        outputStream.flush();
      } else if (EnableOuts()) {
        DiagnosticPrinterRawOStream printStream(outs());
        printStream << "\n\n=====  LLVM DIAGNOSIS START  =====\n\n";
        diagInfo.print(printStream);
        printStream << "\n\n=====  LLVM DIAGNOSIS END  =====\n\n";
        outs().flush();
      }
    }

    return true;
  }
};

// =====================================================================================================================
// Creates LLPC compiler from the specified info.
//
// @param gfxIp : Graphics IP version
// @param optionCount : Count of compilation-option strings
// @param options : An array of compilation-option strings
// @param [out] ppCompiler : Pointer to the created LLPC compiler object
// @param cache : Pointer to ICache implemented in client
Result VKAPI_CALL ICompiler::Create(GfxIpVersion gfxIp, unsigned optionCount, const char *const *options,
                                    ICompiler **ppCompiler, ICache *cache) {
  Result result = Result::Success;

  const char *client = options[0];
  bool ignoreErrors = (strcmp(client, VkIcdName) == 0);

  raw_null_ostream nullStream;

  std::lock_guard<sys::Mutex> lock(*SCompilerMutex);
  MetroHash::Hash optionHash = Compiler::generateHashForCompileOptions(optionCount, options);

  // Initialize passes so they can be referenced by -print-after etc.
  initializeLowerPasses(*PassRegistry::getPassRegistry());
  LgcContext::initialize();

  bool parseCmdOption = true;
  if (HaveParsedOptions) {
    bool isSameOption = memcmp(&optionHash, &SOptionHash, sizeof(optionHash)) == 0;

    parseCmdOption = false;
    if (!isSameOption) {
      if (Compiler::getOutRedirectCount() == 0) {
        // All compiler instances are destroyed, we can reset LLVM options
        cl::ResetAllOptionOccurrences();
        parseCmdOption = true;
      } else {
        LLPC_ERRS("Incompatible compiler options cross compiler instances!");
        result = Result::ErrorInvalidValue;
        llvm_unreachable("Should never be called!");
      }
    }
  }

  if (parseCmdOption) {
    // LLVM command options can't be parsed multiple times
    if (cl::ParseCommandLineOptions(optionCount, options, "AMD LLPC compiler", ignoreErrors ? &nullStream : nullptr)) {
      HaveParsedOptions = true;
    } else {
      result = Result::ErrorInvalidValue;
    }
  }

  if (result == Result::Success) {
    SOptionHash = optionHash;
    *ppCompiler = new Compiler(gfxIp, optionCount, options, SOptionHash, cache);
    assert(*ppCompiler);

    if (EnableOuts()) {
      // LLPC_OUTS is enabled. Ensure it is enabled in LGC (the middle-end) too.
      LgcContext::setLlpcOuts(&outs());
    }
  } else {
    *ppCompiler = nullptr;
    result = Result::ErrorInvalidValue;
  }
  return result;
}

// =====================================================================================================================
// Checks whether a vertex attribute format is supported by fetch shader.
//
// @param format : Vertex attribute format
bool VKAPI_CALL ICompiler::IsVertexFormatSupported(VkFormat format) {
  BufDataFormat dfmt = PipelineContext::mapVkFormat(format, false).first;
  return dfmt != BufDataFormatInvalid;
}

// =====================================================================================================================
//
// @param gfxIp : Graphics IP version info
// @param optionCount : Count of compilation-option strings
// @param options : An array of compilation-option strings
// @param optionHash : Hash code of compilation options
// @param cache : Pointer to ICache implemented in client
Compiler::Compiler(GfxIpVersion gfxIp, unsigned optionCount, const char *const *options, MetroHash::Hash optionHash,
                   ICache *cache)
    : m_optionHash(optionHash), m_gfxIp(gfxIp), m_cache(cache), m_relocatablePipelineCompilations(0) {
  for (unsigned i = 0; i < optionCount; ++i)
    m_options.push_back(options[i]);

  if (m_outRedirectCount == 0)
    redirectLogOutput(false, optionCount, options);

  if (m_instanceCount == 0) {
    // LLVM fatal error handler only can be installed once.
    install_fatal_error_handler(fatalErrorHandler);

    // Initiailze m_pContextPool.
    {
      std::lock_guard<sys::Mutex> lock(m_contextPoolMutex);

      m_contextPool = new std::vector<Context *>();
    }
  }

  // Initialize shader cache
  ShaderCacheCreateInfo createInfo = {};
  ShaderCacheAuxCreateInfo auxCreateInfo = {};
  unsigned shaderCacheMode = cl::ShaderCacheMode;
  auxCreateInfo.shaderCacheMode = static_cast<ShaderCacheMode>(shaderCacheMode);
  auxCreateInfo.gfxIp = m_gfxIp;
  auxCreateInfo.hash = m_optionHash;
  auxCreateInfo.executableName = cl::ExecutableName.c_str();

  const char *shaderCachePath = cl::ShaderCacheFileDir.c_str();
  if (cl::ShaderCacheFileDir.empty()) {
#ifdef WIN_OS
    shaderCachePath = getenv("LOCALAPPDATA");
    assert(shaderCachePath);
#else
    llvm_unreachable("Should never be called!");
#endif
  }

  if (strlen(shaderCachePath) >= Llpc::MaxFilePathLen) {
    LLPC_ERRS("The shader-cache-file-dir exceed the maximum length (" << Llpc::MaxFilePathLen << ")\n");
    llvm_unreachable("ShaderCacheFileDir is too long");
  }
  auxCreateInfo.cacheFilePath = shaderCachePath;

  m_shaderCache = ShaderCacheManager::getShaderCacheManager()->getShaderCacheObject(&createInfo, &auxCreateInfo);

  ++m_instanceCount;
  ++m_outRedirectCount;
}

// =====================================================================================================================
Compiler::~Compiler() {
  bool shutdown = false;
  {
    // Free context pool
    std::lock_guard<sys::Mutex> lock(m_contextPoolMutex);

    // Keep the max allowed count of contexts that reside in the pool so that we can speed up the creatoin of
    // compiler next time.
    for (auto it = m_contextPool->begin(); it != m_contextPool->end();) {
      auto context = *it;
      size_t maxResidentContexts = 0;

      // This is just a W/A for Teamcity. Setting AMD_RESIDENT_CONTEXTS could reduce more than 40 minutes of
      // CTS running time.
      char *maxResidentContextsEnv = getenv("AMD_RESIDENT_CONTEXTS");

      if (maxResidentContextsEnv)
        maxResidentContexts = strtoul(maxResidentContextsEnv, nullptr, 0);

      if (!context->isInUse() && m_contextPool->size() > maxResidentContexts) {
        it = m_contextPool->erase(it);
        delete context;
      } else
        ++it;
    }
  }

  // Restore default output
  {
    std::lock_guard<sys::Mutex> lock(*SCompilerMutex);
    --m_outRedirectCount;
    if (m_outRedirectCount == 0)
      redirectLogOutput(true, 0, nullptr);

    ShaderCacheManager::getShaderCacheManager()->releaseShaderCacheObject(m_shaderCache);
  }

  {
    // s_compilerMutex is managed by ManagedStatic, it can't be accessed after llvm_shutdown
    std::lock_guard<sys::Mutex> lock(*SCompilerMutex);
    --m_instanceCount;
    if (m_instanceCount == 0)
      shutdown = true;
  }

  if (shutdown) {
    ShaderCacheManager::shutdown();
    remove_fatal_error_handler();
    delete m_contextPool;
    m_contextPool = nullptr;
  }
}

// =====================================================================================================================
// Destroys the pipeline compiler.
void Compiler::Destroy() {
  delete this;
}

// =====================================================================================================================
// Builds shader module from the specified info.
//
// @param shaderInfo : Info to build this shader module
// @param [out] shaderOut : Output of building this shader module
Result Compiler::BuildShaderModule(const ShaderModuleBuildInfo *shaderInfo, ShaderModuleBuildOut *shaderOut) const {
  Result result = Result::Success;
  void *allocBuf = nullptr;
  const void *cacheData = nullptr;
<<<<<<< HEAD
  void *allocData = nullptr;
=======
  uint8_t *allocData = nullptr;
>>>>>>> 4ee4fb5a
  size_t allocSize = 0;
  ShaderModuleDataEx moduleDataEx = {};
  // For trimming debug info
  uint8_t *trimmedCode = nullptr;

  ElfPackage moduleBinary;
  raw_svector_ostream moduleBinaryStream(moduleBinary);
  std::vector<ShaderEntryName> entryNames;
  SmallVector<ShaderModuleEntryData, 4> moduleEntryDatas;
  SmallVector<ShaderModuleEntry, 4> moduleEntries;
  SmallVector<FsOutInfo, 4> fsOutInfos;
  std::map<unsigned, std::vector<ResourceNodeData>> entryResourceNodeDatas; // Map entry ID and resourceNodeData

  ShaderEntryState cacheEntryState = ShaderEntryState::New;
  CacheEntryHandle hEntry = nullptr;
  Result cacheResult = Result::Unsupported;
  EntryHandle cacheEntry;
  bool allocateOnMiss = true;

  // Calculate the hash code of input data
  MetroHash::Hash hash = {};
  MetroHash64::Hash(reinterpret_cast<const uint8_t *>(shaderInfo->shaderBin.pCode), shaderInfo->shaderBin.codeSize,
                    hash.bytes);

  memcpy(moduleDataEx.common.hash, &hash, sizeof(hash));

  TimerProfiler timerProfiler(MetroHash::compact64(&hash), "LLPC ShaderModule",
                              TimerProfiler::ShaderModuleTimerEnableMask);

  // Check the type of input shader binary
  if (ShaderModuleHelper::isSpirvBinary(&shaderInfo->shaderBin)) {
    unsigned debugInfoSize = 0;

    moduleDataEx.common.binType = BinaryType::Spirv;
    if (ShaderModuleHelper::verifySpirvBinary(&shaderInfo->shaderBin) != Result::Success) {
      LLPC_ERRS("Unsupported SPIR-V instructions are found!\n");
      result = Result::Unsupported;
    }
    if (result == Result::Success) {
      ShaderModuleHelper::collectInfoFromSpirvBinary(&shaderInfo->shaderBin, &moduleDataEx.common.usage, entryNames,
                                                     &debugInfoSize);
    }
    moduleDataEx.common.binCode.codeSize = shaderInfo->shaderBin.codeSize;
    if (cl::TrimDebugInfo)
      moduleDataEx.common.binCode.codeSize -= debugInfoSize;
  } else if (ShaderModuleHelper::isLlvmBitcode(&shaderInfo->shaderBin)) {
    moduleDataEx.common.binType = BinaryType::LlvmBc;
    moduleDataEx.common.binCode = shaderInfo->shaderBin;
  } else
    result = Result::ErrorInvalidShader;

  if (moduleDataEx.common.binType == BinaryType::Spirv) {
    // Dump SPIRV binary
    if (cl::EnablePipelineDump) {
      PipelineDumper::DumpSpirvBinary(cl::PipelineDumpDir.c_str(), &shaderInfo->shaderBin, &hash);
    }

    // Trim debug info
    if (cl::TrimDebugInfo) {
      trimmedCode = new uint8_t[moduleDataEx.common.binCode.codeSize];
      ShaderModuleHelper::trimSpirvDebugInfo(&shaderInfo->shaderBin, moduleDataEx.common.binCode.codeSize, trimmedCode);
      moduleDataEx.common.binCode.pCode = trimmedCode;
    } else
      moduleDataEx.common.binCode.pCode = shaderInfo->shaderBin.pCode;

    // Calculate SPIR-V cache hash
    MetroHash::Hash cacheHash = {};
    MetroHash64::Hash(reinterpret_cast<const uint8_t *>(moduleDataEx.common.binCode.pCode),
                      moduleDataEx.common.binCode.codeSize, cacheHash.bytes);
    static_assert(sizeof(moduleDataEx.common.cacheHash) == sizeof(cacheHash), "Unexpected value!");
    memcpy(moduleDataEx.common.cacheHash, cacheHash.dwords, sizeof(cacheHash));
    HashId cacheHashId = {};
    static_assert(sizeof(HashId) == sizeof(cacheHash), "Hash size is different!");
    memcpy(cacheHashId.dwords, cacheHash.dwords, sizeof(cacheHash));

    // Do SPIR-V translate & lower if possible
    bool enableOpt = cl::EnableShaderModuleOpt;
    enableOpt = enableOpt || shaderInfo->options.enableOpt;
    enableOpt = moduleDataEx.common.usage.useSpecConstant ? false : enableOpt;

    if (enableOpt) {
      // Check internal cache for shader module build result
      // NOTE: We should not cache non-opt result, we may compile shader module multiple
      // times in async-compile mode.
      if (m_cache) {
        cacheResult = m_cache->GetEntry(cacheHashId, allocateOnMiss, &cacheEntry);
        if (cacheResult == Result::NotReady)
          cacheResult = cacheEntry.WaitForEntry();
        if (cacheResult == Result::Success) {
          cacheResult = cacheEntry.GetValueZeroCopy(&cacheData, &allocSize);
          if (cacheResult == Result::Unsupported && cacheData == nullptr) {
            cacheResult = cacheEntry.GetValue(nullptr, &allocSize);
            if (cacheResult == Result::Success && allocSize > 0) {
              cacheData = allocData = new uint8_t[allocSize];
              cacheResult = cacheEntry.GetValue(const_cast<void *>(cacheData), &allocSize);
            }
          }
        }
      } else {
        cacheEntryState = m_shaderCache->findShader(cacheHash, allocateOnMiss, &hEntry);
        if (cacheEntryState == ShaderEntryState::Ready)
          result = m_shaderCache->retrieveShader(hEntry, &cacheData, &allocSize);
      }
      if (cacheResult != Result::Success && cacheEntryState != ShaderEntryState::Ready) {
        Context *context = acquireContext();

        context->setDiagnosticHandler(std::make_unique<LlpcDiagnosticHandler>());
        context->setBuilder(context->getLgcContext()->createBuilder(nullptr, true));

        for (unsigned i = 0; i < entryNames.size(); ++i) {
          ShaderModuleEntry moduleEntry = {};
          ShaderModuleEntryData moduleEntryData = {};

          moduleEntryData.pShaderEntry = &moduleEntry;
          moduleEntryData.stage = entryNames[i].stage;
          moduleEntryData.pEntryName = entryNames[i].name;
          moduleEntry.entryOffset = moduleBinary.size();
          MetroHash::Hash entryNamehash = {};
          MetroHash64::Hash(reinterpret_cast<const uint8_t *>(entryNames[i].name), strlen(entryNames[i].name),
                            entryNamehash.bytes);
          memcpy(moduleEntry.entryNameHash, entryNamehash.dwords, sizeof(entryNamehash));

          // Create empty modules and set target machine in each.
          Module *module = new Module(
              (Twine("llpc") + getShaderStageName(static_cast<ShaderStage>(entryNames[i].stage))).str(), *context);

          context->setModuleTargetMachine(module);

          unsigned passIndex = 0;
          std::unique_ptr<lgc::PassManager> lowerPassMgr(lgc::PassManager::Create());
          lowerPassMgr->setPassIndex(&passIndex);

          // Set the shader stage in the Builder.
          context->getBuilder()->setShaderStage(getLgcShaderStage(static_cast<ShaderStage>(entryNames[i].stage)));

          // Start timer for translate.
          timerProfiler.addTimerStartStopPass(&*lowerPassMgr, TimerTranslate, true);

          // SPIR-V translation, then dump the result.
          PipelineShaderInfo shaderInfo = {};
          shaderInfo.pModuleData = &moduleDataEx.common;
          shaderInfo.entryStage = entryNames[i].stage;
          shaderInfo.pEntryTarget = entryNames[i].name;
          lowerPassMgr->add(createSpirvLowerTranslator(static_cast<ShaderStage>(entryNames[i].stage), &shaderInfo));
          bool collectDetailUsage =
              entryNames[i].stage == ShaderStageFragment || entryNames[i].stage == ShaderStageCompute;
          auto resCollectPass =
              static_cast<SpirvLowerResourceCollect *>(createSpirvLowerResourceCollect(collectDetailUsage));
          lowerPassMgr->add(resCollectPass);
          if (EnableOuts()) {
            lowerPassMgr->add(createPrintModulePass(
                outs(), "\n"
                        "===============================================================================\n"
                        "// LLPC SPIRV-to-LLVM translation results\n"));
          }

          // Stop timer for translate.
          timerProfiler.addTimerStartStopPass(&*lowerPassMgr, TimerTranslate, false);

          // Per-shader SPIR-V lowering passes.
          SpirvLower::addPasses(context, static_cast<ShaderStage>(entryNames[i].stage), *lowerPassMgr,
                                timerProfiler.getTimer(TimerLower));

          lowerPassMgr->add(createBitcodeWriterPass(moduleBinaryStream));

          // Run the passes.
          bool success = runPasses(&*lowerPassMgr, module);
          if (!success) {
            LLPC_ERRS("Failed to translate SPIR-V or run per-shader passes\n");
            result = Result::ErrorInvalidShader;
            delete module;
            break;
          }

          moduleEntry.entrySize = moduleBinary.size() - moduleEntry.entryOffset;

          moduleEntry.passIndex = passIndex;
          if (resCollectPass->detailUsageValid()) {
            auto &resNodeDatas = resCollectPass->getResourceNodeDatas();
            moduleEntryData.resNodeDataCount = resNodeDatas.size();
            for (auto resNodeData : resNodeDatas) {
              ResourceNodeData data = {};
              data.type = resNodeData.second;
              data.set = resNodeData.first.value.set;
              data.binding = resNodeData.first.value.binding;
              data.arraySize = resNodeData.first.value.arraySize;
              entryResourceNodeDatas[i].push_back(data);
            }

            moduleEntryData.pushConstSize = resCollectPass->getPushConstSize();
            auto &fsOutInfosFromPass = resCollectPass->getFsOutInfos();
            for (auto &fsOutInfo : fsOutInfosFromPass)
              fsOutInfos.push_back(fsOutInfo);
          }
          moduleEntries.push_back(moduleEntry);
          moduleEntryDatas.push_back(moduleEntryData);
          delete module;
        }

        if (result == Result::Success) {
          moduleDataEx.common.binType = BinaryType::MultiLlvmBc;
          moduleDataEx.common.binCode.pCode = moduleBinary.data();
          moduleDataEx.common.binCode.codeSize = moduleBinary.size();
        }

        context->setDiagnosticHandlerCallBack(nullptr);
      }
      moduleDataEx.extra.entryCount = entryNames.size();
    }
  }

  // Allocate memory and copy output data
  unsigned totalNodeCount = 0;
  if (result == Result::Success) {
    if (shaderInfo->pfnOutputAlloc) {
      if (cacheResult != Result::Success && cacheEntryState != ShaderEntryState::Ready) {
        for (unsigned i = 0; i < moduleDataEx.extra.entryCount; ++i)
          totalNodeCount += moduleEntryDatas[i].resNodeDataCount;

        allocSize = sizeof(ShaderModuleDataEx) + moduleDataEx.common.binCode.codeSize +
                    (moduleDataEx.extra.entryCount * (sizeof(ShaderModuleEntryData) + sizeof(ShaderModuleEntry))) +
                    totalNodeCount * sizeof(ResourceNodeData) + fsOutInfos.size() * sizeof(FsOutInfo);
      }

      allocBuf = shaderInfo->pfnOutputAlloc(shaderInfo->pInstance, shaderInfo->pUserData, allocSize);

      result = allocBuf ? Result::Success : Result::ErrorOutOfMemory;
    } else {
      // Allocator is not specified
      result = Result::ErrorInvalidPointer;
    }
  }

  if (result == Result::Success) {
    // Memory layout of pAllocBuf: ShaderModuleDataEx | ShaderModuleEntryData | ShaderModuleEntry | binCode
    //                             | Resource nodes | FsOutInfo
    ShaderModuleDataEx *moduleDataExCopy = reinterpret_cast<ShaderModuleDataEx *>(allocBuf);

    ShaderModuleEntryData *entryData = &moduleDataExCopy->extra.entryDatas[0];
    if (cacheResult != Result::Success && cacheEntryState != ShaderEntryState::Ready) {
      // Copy module data
      memcpy(moduleDataExCopy, &moduleDataEx, sizeof(moduleDataEx));
      moduleDataExCopy->common.binCode.pCode = nullptr;

      size_t entryOffset = 0, codeOffset = 0, resNodeOffset = 0, fsOutInfoOffset = 0;

      entryOffset = sizeof(ShaderModuleDataEx) + moduleDataEx.extra.entryCount * sizeof(ShaderModuleEntryData);
      codeOffset = entryOffset + moduleDataEx.extra.entryCount * sizeof(ShaderModuleEntry);
      resNodeOffset = codeOffset + moduleDataEx.common.binCode.codeSize;
      fsOutInfoOffset = resNodeOffset + totalNodeCount * sizeof(ResourceNodeData);
      moduleDataExCopy->codeOffset = codeOffset;
      moduleDataExCopy->entryOffset = entryOffset;
      moduleDataExCopy->resNodeOffset = resNodeOffset;
      moduleDataExCopy->fsOutInfoOffset = fsOutInfoOffset;
    } else
      memcpy(moduleDataExCopy, cacheData, allocSize);

    ShaderModuleEntry *entry =
        reinterpret_cast<ShaderModuleEntry *>(voidPtrInc(allocBuf, moduleDataExCopy->entryOffset));
    ResourceNodeData *resNodeData =
        reinterpret_cast<ResourceNodeData *>(voidPtrInc(allocBuf, moduleDataExCopy->resNodeOffset));
    FsOutInfo *fsOutInfo = reinterpret_cast<FsOutInfo *>(voidPtrInc(allocBuf, moduleDataExCopy->fsOutInfoOffset));
    void *code = voidPtrInc(allocBuf, moduleDataExCopy->codeOffset);

    if (cacheResult != Result::Success && cacheEntryState != ShaderEntryState::Ready) {
      // Copy entry info
      for (unsigned i = 0; i < moduleDataEx.extra.entryCount; ++i) {
        entryData[i] = moduleEntryDatas[i];
        // Set module entry pointer
        entryData[i].pShaderEntry = &entry[i];
        // Copy module entry
        memcpy(entryData[i].pShaderEntry, &moduleEntries[i], sizeof(ShaderModuleEntry));
        // Copy resourceNodeData and set resource node pointer
        memcpy(resNodeData, &entryResourceNodeDatas[i][0],
               moduleEntryDatas[i].resNodeDataCount * sizeof(ResourceNodeData));
        entryData[i].pResNodeDatas = resNodeData;
        entryData[i].resNodeDataCount = moduleEntryDatas[i].resNodeDataCount;
        resNodeData += moduleEntryDatas[i].resNodeDataCount;
      }

      // Copy binary code
      memcpy(code, moduleDataEx.common.binCode.pCode, moduleDataEx.common.binCode.codeSize);
      // Destory the temporary module code
      if (trimmedCode) {
        delete[] trimmedCode;
        trimmedCode = nullptr;
        moduleDataEx.common.binCode.pCode = nullptr;
      }

      // Copy fragment shader output variables
      moduleDataExCopy->extra.fsOutInfoCount = fsOutInfos.size();
      if (fsOutInfos.size() > 0)
        memcpy(fsOutInfo, &fsOutInfos[0], fsOutInfos.size() * sizeof(FsOutInfo));
      if (m_cache && allocateOnMiss && cacheResult == Result::NotFound)
        cacheEntry.SetValue(true, moduleDataExCopy, allocSize);
      if (cacheEntryState == ShaderEntryState::Compiling) {
        if (hEntry)
          m_shaderCache->insertShader(hEntry, moduleDataExCopy, allocSize);
      }
    } else {
      // Update the pointers
      for (unsigned i = 0; i < moduleDataEx.extra.entryCount; ++i) {
        entryData[i].pShaderEntry = &entry[i];
        entryData[i].pResNodeDatas = resNodeData;
        resNodeData += entryData[i].resNodeDataCount;
      }
    }
    moduleDataExCopy->common.binCode.pCode = code;
    moduleDataExCopy->extra.pFsOutInfos = fsOutInfo;
    shaderOut->pModuleData = &moduleDataExCopy->common;
  } else {
    if (hEntry)
      m_shaderCache->resetShader(hEntry);
  }
  delete[] allocData;

  return result;
}

// =====================================================================================================================
// Builds a pipeline by building relocatable elf files and linking them together.  The relocatable elf files will be
// cached for future use.
//
// @param context : Acquired context
// @param shaderInfo : Shader info of this pipeline
// @param forceLoopUnrollCount : Force loop unroll count (0 means disable)
// @param [out] pipelineElf : Output Elf package
Result Compiler::buildPipelineWithRelocatableElf(Context *context, ArrayRef<const PipelineShaderInfo *> shaderInfo,
                                                 unsigned forceLoopUnrollCount, ElfPackage *pipelineElf) {
  LLPC_OUTS("Building pipeline with relocatable shader elf.\n")
  Result result = Result::Success;

  // Merge the user data once for all stages.
  context->getPipelineContext()->doUserDataNodeMerge();
  unsigned originalShaderStageMask = context->getPipelineContext()->getShaderStageMask();
  context->getPipelineContext()->setUnlinked(true);

  ElfPackage elf[ShaderStageNativeStageCount];
  for (unsigned stage = 0; stage < shaderInfo.size() && result == Result::Success; ++stage) {
    if (!shaderInfo[stage] || !shaderInfo[stage]->pModuleData)
      continue;

    context->getPipelineContext()->setShaderStageMask(shaderStageToMask(static_cast<ShaderStage>(stage)));

    // Check the cache for the relocatable shader for this stage.
    MetroHash::Hash cacheHash = {};
    IShaderCache *userShaderCache = nullptr;
    ICache *userCache = nullptr;
    if (context->isGraphics()) {
      auto pipelineInfo = reinterpret_cast<const GraphicsPipelineBuildInfo *>(context->getPipelineBuildInfo());
      cacheHash = PipelineDumper::generateHashForGraphicsPipeline(pipelineInfo, true, true, stage);
#if LLPC_CLIENT_INTERFACE_MAJOR_VERSION < 38 || LLPC_ENABLE_SHADER_CACHE
      userShaderCache = reinterpret_cast<IShaderCache *>(pipelineInfo->pShaderCache);
#endif
      userCache = pipelineInfo->cache;
    } else {
      auto pipelineInfo = reinterpret_cast<const ComputePipelineBuildInfo *>(context->getPipelineBuildInfo());
      cacheHash = PipelineDumper::generateHashForComputePipeline(pipelineInfo, true, true);
#if LLPC_CLIENT_INTERFACE_MAJOR_VERSION < 38 || LLPC_ENABLE_SHADER_CACHE
      userShaderCache = reinterpret_cast<IShaderCache *>(pipelineInfo->pShaderCache);
#endif
      userCache = pipelineInfo->cache;
    }

    ShaderEntryState cacheEntryState = ShaderEntryState::New;
    BinaryData elfBin = {};

    EntryHandle cacheEntry;
    HashId hashId = {};
    memcpy(&hashId.bytes, &cacheHash.bytes, sizeof(cacheHash));
    Result cacheResult = lookUpCaches(userCache, &hashId, &elfBin, &cacheEntry);
    if (cacheResult == Result::Success) {
      auto data = reinterpret_cast<const char *>(elfBin.pCode);
      elf[stage].assign(data, data + elfBin.codeSize);
      // Release Entry
      ReleaseCacheEntry(false, nullptr, &cacheEntry);
      continue;
    }

    ShaderCache *shaderCache;
    CacheEntryHandle hEntry;
    cacheEntryState = lookUpShaderCaches(userShaderCache, &cacheHash, &elfBin, &shaderCache, &hEntry);

    if (cacheEntryState == ShaderEntryState::Ready) {
      auto data = reinterpret_cast<const char *>(elfBin.pCode);
      elf[stage].assign(data, data + elfBin.codeSize);
      LLPC_OUTS("Cache hit for shader stage " << stage << "\n");
      continue;
    }
    LLPC_OUTS("Cache miss for shader stage " << stage << "\n");

    // There was a cache miss, so we need to build the relocatable shader for
    // this stage.
    const PipelineShaderInfo *singleStageShaderInfo[ShaderStageNativeStageCount] = {nullptr, nullptr, nullptr,
                                                                                    nullptr, nullptr, nullptr};
    singleStageShaderInfo[stage] = shaderInfo[stage];

    result =
        buildPipelineInternal(context, singleStageShaderInfo, forceLoopUnrollCount, /*unlinked=*/true, &elf[stage]);

    // Add the result to the cache.
    if (result == Result::Success) {
      elfBin.codeSize = elf[stage].size();
      elfBin.pCode = elf[stage].data();
    }
    updateShaderCache((result == Result::Success), &elfBin, shaderCache, hEntry);
    LLPC_OUTS("Updating the cache for shader stage " << stage << "\n");
    ReleaseCacheEntry((result == Result::Success), &elfBin, &cacheEntry);
  }
  context->getPipelineContext()->setShaderStageMask(originalShaderStageMask);

  if (!cl::BuildShaderCache) {
    // Link the relocatable shaders into a single pipeline elf file.
    // Not needed if we are just interested in building the cache.
    linkRelocatableShaderElf(elf, pipelineElf, context);
  }

  return result;
}

// =====================================================================================================================
// Returns true if userDataNode contains descriptor types that are unsupported by relocatable shader compilation.
//
// @param [in] nodes : user data nodes
// @param nodeCount : number of user data nodes
static bool hasUnrelocatableDescriptorNode(const ResourceMappingNode *nodes, unsigned nodeCount) {
  for (unsigned i = 0; i < nodeCount; ++i) {
    const ResourceMappingNode *node = nodes + i;
    switch (node->type) {
    case ResourceMappingNodeType::DescriptorTableVaPtr: {
      const ResourceMappingNode *startInnerNode = node->tablePtr.pNext;
      const ResourceMappingNode *endInnerNode = startInnerNode + node->tablePtr.nodeCount;
      for (const ResourceMappingNode *innerNode = startInnerNode; innerNode != endInnerNode; ++innerNode) {
        if (innerNode->type == ResourceMappingNodeType::DescriptorBufferCompact)
          // The code to handle a compact descriptor cannot be easily patched, so relocatable shaders assume there are
          // no compact descriptors.
          return true;
      }
      break;
    }
    case ResourceMappingNodeType::DescriptorResource:
    case ResourceMappingNodeType::DescriptorSampler:
    case ResourceMappingNodeType::DescriptorCombinedTexture:
    case ResourceMappingNodeType::DescriptorTexelBuffer:
    case ResourceMappingNodeType::DescriptorBufferCompact:
      // Generic descriptors in the top level are not handled by the linker.
      return true;
    default:
      break;
    }
  }
  return false;
}

// =====================================================================================================================
// Returns true if a graphics pipeline can be built out of the given shader info.
//
// @param shaderInfo : Shader info for the pipeline to be built
bool Compiler::canUseRelocatableGraphicsShaderElf(const ArrayRef<const PipelineShaderInfo *> &shaderInfo) {
  for (unsigned stage = 0; stage < shaderInfo.size(); ++stage) {
    if (stage != ShaderStageVertex && stage != ShaderStageFragment) {
      if (shaderInfo[stage] && shaderInfo[stage]->pModuleData)
        return false;
    } else if (!shaderInfo[stage] || !shaderInfo[stage]->pModuleData) {
      // TODO: Generate pass-through shaders when the fragment or vertex shaders are missing.
      return false;
    } else {
      // Check UserDataNode for unsupported Descriptor types.
      if (hasUnrelocatableDescriptorNode(shaderInfo[stage]->pUserDataNodes, shaderInfo[stage]->userDataNodeCount))
        return false;
    }
  }

  if (shaderInfo[0]) {
    const ShaderModuleData *moduleData = reinterpret_cast<const ShaderModuleData *>(shaderInfo[0]->pModuleData);
    if (moduleData && moduleData->binType != BinaryType::Spirv)
      return false;
  }

  if (cl::RelocatableShaderElfLimit != -1) {
    if (m_relocatablePipelineCompilations >= cl::RelocatableShaderElfLimit)
      return false;
    else
      ++m_relocatablePipelineCompilations;
  }
  return true;
}

// =====================================================================================================================
// Returns true if a compute pipeline can be built out of the given shader info.
//
// @param shaderInfo : Shader info for the pipeline to be built
bool Compiler::canUseRelocatableComputeShaderElf(const PipelineShaderInfo *shaderInfo) {
  // Relocatable shader cannot get the order of the user data nodes correct.  We have to disable them for compute
  // shaders until the restriction in PAL has been relaxed.
  // The tests PipelineCs_StrideReloc.pipe, PipelineCs_RelocCombinedTextureSampler.pipe, PipelineCs_ShaderCache.pipe,
  // and PipelineCs_RelocConst.pipe must be reenabled when this restriction is removed.
  return false;

  if (shaderInfo) {
    const ShaderModuleData *moduleData = reinterpret_cast<const ShaderModuleData *>(shaderInfo->pModuleData);
    if (moduleData && moduleData->binType != BinaryType::Spirv)
      return false;
    else {
      // Check UserDataNode for unsupported Descriptor types.
      if (hasUnrelocatableDescriptorNode(shaderInfo->pUserDataNodes, shaderInfo->userDataNodeCount))
        return false;
    }
  }

  if (cl::RelocatableShaderElfLimit != -1) {
    if (m_relocatablePipelineCompilations >= cl::RelocatableShaderElfLimit)
      return false;
    else
      ++m_relocatablePipelineCompilations;
  }
  return true;
}

// =====================================================================================================================
// Build pipeline internally -- common code for graphics and compute
//
// @param context : Acquired context
// @param shaderInfo : Shader info of this pipeline
// @param forceLoopUnrollCount : Force loop unroll count (0 means disable)
// @param unlinked : Do not provide some state to LGC, so offsets are generated as relocs
// @param [out] pipelineElf : Output Elf package
Result Compiler::buildPipelineInternal(Context *context, ArrayRef<const PipelineShaderInfo *> shaderInfo,
                                       unsigned forceLoopUnrollCount, bool unlinked, ElfPackage *pipelineElf) {
  Result result = Result::Success;
  unsigned passIndex = 0;
  const PipelineShaderInfo *fragmentShaderInfo = nullptr;
  TimerProfiler timerProfiler(context->getPiplineHashCode(), "LLPC", TimerProfiler::PipelineTimerEnableMask);
  bool buildingRelocatableElf = context->getPipelineContext()->isUnlinked();

  context->setDiagnosticHandler(std::make_unique<LlpcDiagnosticHandler>());

  // Set a couple of pipeline options for front-end use.
  // TODO: The front-end should not be using pipeline options.
  context->setScalarBlockLayout(context->getPipelineContext()->getPipelineOptions()->scalarBlockLayout);
  context->setRobustBufferAccess(context->getPipelineContext()->getPipelineOptions()->robustBufferAccess);

  if (!buildingRelocatableElf) {
    // Merge user data for shader stages into one.
    context->getPipelineContext()->doUserDataNodeMerge();
  }

  // Set up middle-end objects.
  LgcContext *builderContext = context->getLgcContext();
  std::unique_ptr<Pipeline> pipeline(builderContext->createPipeline());
  context->getPipelineContext()->setPipelineState(&*pipeline, unlinked);
  context->setBuilder(builderContext->createBuilder(&*pipeline, UseBuilderRecorder));

  std::unique_ptr<Module> pipelineModule;

  // NOTE: If input is LLVM IR, read it now. There is now only ever one IR module representing the
  // whole pipeline.
  const PipelineShaderInfo *shaderInfoEntry = shaderInfo[0] ? shaderInfo[0] : shaderInfo.back();
  if (shaderInfoEntry) {
    const ShaderModuleData *moduleData = reinterpret_cast<const ShaderModuleData *>(shaderInfoEntry->pModuleData);
    if (moduleData && moduleData->binType == BinaryType::LlvmBc)
      pipelineModule.reset(context->loadLibary(&moduleData->binCode).release());
  }

  // If not IR input, run the per-shader passes, including SPIR-V translation, and then link the modules
  // into a single pipeline module.
  if (pipelineModule == nullptr) {
    // Create empty modules and set target machine in each.
    std::vector<Module *> modules(shaderInfo.size());
    unsigned stageSkipMask = 0;
    for (unsigned shaderIndex = 0; shaderIndex < shaderInfo.size() && result == Result::Success; ++shaderIndex) {
      const PipelineShaderInfo *shaderInfoEntry = shaderInfo[shaderIndex];
      if (!shaderInfoEntry || !shaderInfoEntry->pModuleData)
        continue;

      const ShaderModuleDataEx *moduleDataEx =
          reinterpret_cast<const ShaderModuleDataEx *>(shaderInfoEntry->pModuleData);

      Module *module = nullptr;
      if (moduleDataEx->common.binType == BinaryType::MultiLlvmBc) {
        timerProfiler.startStopTimer(TimerLoadBc, true);

        MetroHash::Hash entryNameHash = {};

        assert(shaderInfoEntry->pEntryTarget);
        MetroHash64::Hash(reinterpret_cast<const uint8_t *>(shaderInfoEntry->pEntryTarget),
                          strlen(shaderInfoEntry->pEntryTarget), entryNameHash.bytes);

        BinaryData binCode = {};
        for (unsigned i = 0; i < moduleDataEx->extra.entryCount; ++i) {
          auto entryData = &moduleDataEx->extra.entryDatas[i];
          auto shaderEntry = reinterpret_cast<ShaderModuleEntry *>(entryData->pShaderEntry);
          if (entryData->stage == shaderInfoEntry->entryStage &&
              memcmp(shaderEntry->entryNameHash, &entryNameHash, sizeof(MetroHash::Hash)) == 0) {
            // LLVM bitcode
            binCode.codeSize = shaderEntry->entrySize;
            binCode.pCode = voidPtrInc(moduleDataEx->common.binCode.pCode, shaderEntry->entryOffset);
            break;
          }
        }

        if (binCode.codeSize > 0) {
          module = context->loadLibary(&binCode).release();
          stageSkipMask |= (1 << shaderIndex);
        } else
          result = Result::ErrorInvalidShader;

        timerProfiler.startStopTimer(TimerLoadBc, false);
      } else {
        module = new Module((Twine("llpc") + getShaderStageName(shaderInfoEntry->entryStage)).str() +
                                std::to_string(getModuleIdByIndex(shaderIndex)),
                            *context);
      }

      modules[shaderIndex] = module;
      context->setModuleTargetMachine(module);
    }

    for (unsigned shaderIndex = 0; shaderIndex < shaderInfo.size() && result == Result::Success; ++shaderIndex) {
      const PipelineShaderInfo *shaderInfoEntry = shaderInfo[shaderIndex];
      ShaderStage entryStage = shaderInfoEntry ? shaderInfoEntry->entryStage : ShaderStageInvalid;

      if (entryStage == ShaderStageFragment)
        fragmentShaderInfo = shaderInfoEntry;
      if (!shaderInfoEntry || !shaderInfoEntry->pModuleData || (stageSkipMask & shaderStageToMask(entryStage)))
        continue;

      std::unique_ptr<lgc::PassManager> lowerPassMgr(lgc::PassManager::Create());
      lowerPassMgr->setPassIndex(&passIndex);

      // Set the shader stage in the Builder.
      context->getBuilder()->setShaderStage(getLgcShaderStage(entryStage));

      // Start timer for translate.
      timerProfiler.addTimerStartStopPass(&*lowerPassMgr, TimerTranslate, true);

      // SPIR-V translation, then dump the result.
      lowerPassMgr->add(createSpirvLowerTranslator(entryStage, shaderInfoEntry));
      if (EnableOuts()) {
        lowerPassMgr->add(createPrintModulePass(
            outs(), "\n"
                    "===============================================================================\n"
                    "// LLPC SPIRV-to-LLVM translation results\n"));
      }
      // Stop timer for translate.
      timerProfiler.addTimerStartStopPass(&*lowerPassMgr, TimerTranslate, false);

      // Run the passes.
      bool success = runPasses(&*lowerPassMgr, modules[shaderIndex]);
      if (!success) {
        LLPC_ERRS("Failed to translate SPIR-V or run per-shader passes\n");
        result = Result::ErrorInvalidShader;
      }
    }
    SmallVector<std::pair<Module *, lgc::ShaderStage>, 5> modulesToLink;
    for (unsigned shaderIndex = 0; shaderIndex < shaderInfo.size() && result == Result::Success; ++shaderIndex) {
      // Per-shader SPIR-V lowering passes.
      const PipelineShaderInfo *shaderInfoEntry = shaderInfo[shaderIndex];
      ShaderStage entryStage = shaderInfoEntry ? shaderInfoEntry->entryStage : ShaderStageInvalid;
      if (!shaderInfoEntry || !shaderInfoEntry->pModuleData)
        continue;
      if (stageSkipMask & shaderStageToMask(entryStage)) {
        // Do not run SPIR-V translator and lowering passes on this shader; we were given it as IR ready
        // to link into pipeline module.
        modulesToLink.push_back({modules[shaderIndex], getLgcShaderStage(static_cast<ShaderStage>(shaderIndex))});
        continue;
      }

      context->getBuilder()->setShaderStage(getLgcShaderStage(entryStage));
      std::unique_ptr<lgc::PassManager> lowerPassMgr(lgc::PassManager::Create());
      lowerPassMgr->setPassIndex(&passIndex);

      SpirvLower::addPasses(context, entryStage, *lowerPassMgr, timerProfiler.getTimer(TimerLower));
      // Run the passes.
      bool success = runPasses(&*lowerPassMgr, modules[shaderIndex]);
      if (!success) {
        LLPC_ERRS("Failed to translate SPIR-V or run per-shader passes\n");
        result = Result::ErrorInvalidShader;
      }
      modulesToLink.push_back({modules[shaderIndex], getLgcShaderStage(static_cast<ShaderStage>(shaderIndex))});
    }

    // Link the shader modules into a single pipeline module.
    pipelineModule.reset(pipeline->irLink(modulesToLink, context->getPipelineContext()->isUnlinked()));
    if (pipelineModule == nullptr) {
      LLPC_ERRS("Failed to link shader modules into pipeline module\n");
      result = Result::ErrorInvalidShader;
    }
  }

  // Set up function to check shader cache.
  GraphicsShaderCacheChecker graphicsShaderCacheChecker(this, context);

  Pipeline::CheckShaderCacheFunc checkShaderCacheFunc =
      [&graphicsShaderCacheChecker](
          const Module *module, unsigned stageMask,
          ArrayRef<ArrayRef<uint8_t>> stageHashes //
                                                  // @param module : Module
                                                  // @param stageMask : Shader stage mask
                                                  // @param stageHashes : Per-stage hash of in/out usage
      ) { return graphicsShaderCacheChecker.check(module, stageMask, stageHashes); };

  // Only enable per stage cache for full graphic pipeline
  bool checkPerStageCache =
      cl::EnablePerStageCache && context->isGraphics() && !buildingRelocatableElf &&
      (context->getShaderStageMask() & (shaderStageToMask(ShaderStageVertex) | shaderStageToMask(ShaderStageFragment)));
  if (!checkPerStageCache)
    checkShaderCacheFunc = nullptr;

  // Generate pipeline.
  raw_svector_ostream elfStream(*pipelineElf);

  if (result == Result::Success) {
    result = Result::ErrorInvalidShader;
#if LLPC_ENABLE_EXCEPTION
    try
#endif
    {
      Timer *timers[] = {
          timerProfiler.getTimer(TimerPatch),
          timerProfiler.getTimer(TimerOpt),
          timerProfiler.getTimer(TimerCodeGen),
      };

      pipeline->generate(std::move(pipelineModule), elfStream, checkShaderCacheFunc, timers, {});
      result = Result::Success;
    }
#if LLPC_ENABLE_EXCEPTION
    catch (const char *) {
    }
#endif
  }

  if (checkPerStageCache) {
    // For graphics, update shader caches with results of compile, and merge ELF outputs if necessary.
    graphicsShaderCacheChecker.updateAndMerge(result, pipelineElf);
  }

  if (result == Result::Success && fragmentShaderInfo && fragmentShaderInfo->options.updateDescInElf &&
      (context->getShaderStageMask() & shaderStageToMask(ShaderStageFragment)))
    graphicsShaderCacheChecker.updateRootUserDateOffset(pipelineElf);

  context->setDiagnosticHandlerCallBack(nullptr);

  return result;
}

// =====================================================================================================================
// Check shader cache for graphics pipeline, returning mask of which shader stages we want to keep in this compile.
// This is called from the PatchCheckShaderCache pass (via a lambda in BuildPipelineInternal), to remove
// shader stages that we don't want because there was a shader cache hit.
//
// @param module : Module
// @param stageMask : Shader stage mask
// @param stageHashes : Per-stage hash of in/out usage
unsigned GraphicsShaderCacheChecker::check(const Module *module, unsigned stageMask,
                                           ArrayRef<ArrayRef<uint8_t>> stageHashes) {
  // Check per stage shader cache
  MetroHash::Hash fragmentHash = {};
  MetroHash::Hash nonFragmentHash = {};
  Compiler::buildShaderCacheHash(m_context, stageMask, stageHashes, &fragmentHash, &nonFragmentHash);
  HashId fragmentHashId = {};
  HashId nonFragmentHashId = {};
  memcpy(&fragmentHashId.bytes, &fragmentHash.bytes, sizeof(fragmentHash));
  memcpy(&nonFragmentHashId.bytes, &nonFragmentHash.bytes, sizeof(nonFragmentHash));

  IShaderCache *appCache = nullptr;
  auto pipelineInfo = reinterpret_cast<const GraphicsPipelineBuildInfo *>(m_context->getPipelineBuildInfo());
#if LLPC_CLIENT_INTERFACE_MAJOR_VERSION < 38 || LLPC_ENABLE_SHADER_CACHE
  appCache = reinterpret_cast<IShaderCache *>(pipelineInfo->pShaderCache);
#endif
  ICache *userCache = nullptr;
  userCache = pipelineInfo->cache;

  using LookupHelperType = std::function<void(void)>;
  LookupHelperType lookupFragCache = [this, userCache, &fragmentHashId]() {
    m_fragmentCacheResult = m_compiler->lookUpCaches(userCache, &fragmentHashId, &m_fragmentElf, &m_fragmentEntry);
  };

  LookupHelperType lookupNonFragCache = [this, userCache, &nonFragmentHashId]() {
    m_nonFragmentCacheResult =
        m_compiler->lookUpCaches(userCache, &nonFragmentHashId, &m_nonFragmentElf, &m_nonFragmentEntry);
  };

  LookupHelperType lookupFragShader = [this, appCache, &fragmentHash]() {
    m_fragmentCacheEntryState = m_compiler->lookUpShaderCaches(appCache, &fragmentHash, &m_fragmentElf,
                                                               &m_fragmentShaderCache, &m_hFragmentEntry);
  };

  LookupHelperType lookupNonFragShader = [this, appCache, &nonFragmentHash]() {
    m_nonFragmentCacheEntryState = m_compiler->lookUpShaderCaches(appCache, &nonFragmentHash, &m_nonFragmentElf,
                                                                  &m_nonFragmentShaderCache, &m_hNonFragmentEntry);
  };

  auto lookupFragFunc = m_compiler->IsCacheValid() ? lookupFragCache : lookupFragShader;
  auto lookupNonFragFunc = m_compiler->IsCacheValid() ? lookupNonFragCache : lookupNonFragShader;

  if (stageMask & shaderStageToMask(ShaderStageFragment))
    lookupFragFunc();

  if (stageMask & ~shaderStageToMask(ShaderStageFragment))
    lookupNonFragFunc();

  if ((m_compiler->IsCacheValid() && m_nonFragmentCacheResult != Result::NotFound) ||
      (!m_compiler->IsCacheValid() && m_nonFragmentCacheEntryState != ShaderEntryState::Compiling))
    // Remove non-fragment shader stages.
    stageMask &= shaderStageToMask(ShaderStageFragment);

  if ((m_compiler->IsCacheValid() && m_fragmentCacheResult != Result::NotFound) ||
      (!m_compiler->IsCacheValid() && m_fragmentCacheEntryState != ShaderEntryState::Compiling))
    // Remove fragment shader stages.
    stageMask &= ~shaderStageToMask(ShaderStageFragment);

  return stageMask;
}

// =====================================================================================================================
// Update root level descriptor offset for graphics pipeline.
//
// @param [In, Out] pipelineElf : ELF that could be from compile or merged
void GraphicsShaderCacheChecker::updateRootUserDateOffset(ElfPackage *pipelineElf) {
  ElfWriter<Elf64> writer(m_context->getGfxIpVersion());
  // Load ELF binary
  auto result = writer.ReadFromBuffer(pipelineElf->data(), pipelineElf->size());
  assert(result == Result::Success);
  (void(result)); // unused
  writer.updateElfBinary(m_context, pipelineElf);
}

// =====================================================================================================================
// Update shader caches for graphics pipeline from compile result, and merge ELF outputs if necessary.
//
// @param result : Result of compile
// @param outputPipelineElf : ELF output of compile, updated to merge ELF from shader cache
void GraphicsShaderCacheChecker::updateAndMerge(Result result, ElfPackage *outputPipelineElf) {
  // Update the shader cache if required, with the compiled pipeline or with a failure state.
  if ((m_fragmentCacheEntryState == ShaderEntryState::Compiling ||
       m_nonFragmentCacheEntryState == ShaderEntryState::Compiling) ||
      (m_fragmentCacheResult == Result::NotFound || m_nonFragmentCacheResult == Result::NotFound)) {
    BinaryData pipelineElf = {};
    pipelineElf.codeSize = outputPipelineElf->size();
    pipelineElf.pCode = outputPipelineElf->data();

    if (m_compiler->IsCacheValid()) {
      bool withValue = (result == Result::Success);

      m_compiler->ReleaseCacheEntry(withValue && (m_fragmentCacheResult == Result::NotFound), &pipelineElf,
                                    &m_fragmentEntry);
      m_compiler->ReleaseCacheEntry(withValue && (m_nonFragmentCacheResult == Result::NotFound), &pipelineElf,
                                    &m_nonFragmentEntry);
    }

    if (m_fragmentCacheEntryState == ShaderEntryState::Compiling) {
      m_compiler->updateShaderCache(result == Result::Success, &pipelineElf, m_fragmentShaderCache, m_hFragmentEntry);
    }

    if (m_nonFragmentCacheEntryState == ShaderEntryState::Compiling) {
      m_compiler->updateShaderCache(result == Result::Success, &pipelineElf, m_nonFragmentShaderCache,
                                    m_hNonFragmentEntry);
    }
  }

  // Now merge ELFs if one or both parts are from the cache. Nothing needs to be merged if we just compiled the full
  // pipeline, as everything is already contained in the single incoming ELF in this case.
  if (result == Result::Success &&
      ((m_fragmentCacheEntryState == ShaderEntryState::Ready ||
        m_nonFragmentCacheEntryState == ShaderEntryState::Ready) ||
       (m_fragmentCacheResult == Result::Success || m_nonFragmentCacheResult == Result::Success))) {
    // Move the compiled ELF out of the way.
    ElfPackage compiledPipelineElf = std::move(*outputPipelineElf);
    outputPipelineElf->clear();

    // Determine where the fragment / non-fragment parts come from (cache or just-compiled).
    BinaryData fragmentElf = {};
    if (m_fragmentCacheEntryState == ShaderEntryState::Ready || m_fragmentCacheResult == Result::Success)
      fragmentElf = m_fragmentElf;
    else {
      fragmentElf.pCode = compiledPipelineElf.data();
      fragmentElf.codeSize = compiledPipelineElf.size();
    }

    BinaryData nonFragmentElf = {};
    if (m_nonFragmentCacheEntryState == ShaderEntryState::Ready || m_nonFragmentCacheResult == Result::Success)
      nonFragmentElf = m_nonFragmentElf;
    else {
      nonFragmentElf.pCode = compiledPipelineElf.data();
      nonFragmentElf.codeSize = compiledPipelineElf.size();
    }

    // Merge and store the result in pPipelineElf
    ElfWriter<Elf64> writer(m_context->getGfxIpVersion());
    auto result = writer.ReadFromBuffer(nonFragmentElf.pCode, nonFragmentElf.codeSize);
    assert(result == Result::Success);
    (void(result)); // unused
    writer.mergeElfBinary(m_context, &fragmentElf, outputPipelineElf);
  }
}

// =====================================================================================================================
// Convert color buffer format to fragment shader export format
// This is not used in a normal compile; it is only used by amdllpc's -check-auto-layout-compatible option.
//
// @param target : GraphicsPipelineBuildInfo
// @param enableAlphaToCoverage : whether enalbe AlphaToCoverage
unsigned Compiler::ConvertColorBufferFormatToExportFormat(const ColorTarget *target,
                                                          const bool enableAlphaToCoverage) const {
  Context *context = acquireContext();
  std::unique_ptr<Pipeline> pipeline(context->getLgcContext()->createPipeline());
  ColorExportFormat format = {};
  ColorExportState state = {};
  std::tie(format.dfmt, format.nfmt) = PipelineContext::mapVkFormat(target->format, true);
  format.blendEnable = target->blendEnable;
  format.blendSrcAlphaToColor = target->blendSrcAlphaToColor;
  state.alphaToCoverageEnable = enableAlphaToCoverage;
  pipeline->setColorExportState(format, state);

  Type *outputTy = FixedVectorType::get(Type::getFloatTy(*context), countPopulation(target->channelWriteMask));
  unsigned exportFormat = pipeline->computeExportFormat(outputTy, 0);

  pipeline.reset(nullptr);
  releaseContext(context);

  return exportFormat;
}

// =====================================================================================================================
// Build graphics pipeline internally
//
// @param graphicsContext : Graphics context this graphics pipeline
// @param shaderInfo : Shader info of this graphics pipeline
// @param forceLoopUnrollCount : Force loop unroll count (0 means disable)
// @param buildingRelocatableElf : Build the pipeline by linking relocatable elf
// @param [out] pipelineElf : Output Elf package
Result Compiler::buildGraphicsPipelineInternal(GraphicsContext *graphicsContext,
                                               ArrayRef<const PipelineShaderInfo *> shaderInfo,
                                               unsigned forceLoopUnrollCount, bool buildingRelocatableElf,
                                               ElfPackage *pipelineElf) {
  Context *context = acquireContext();
  context->attachPipelineContext(graphicsContext);

  Result result = Result::Success;
  if (buildingRelocatableElf)
    result = buildPipelineWithRelocatableElf(context, shaderInfo, forceLoopUnrollCount, pipelineElf);
  else
    result = buildPipelineInternal(context, shaderInfo, forceLoopUnrollCount, /*unlinked=*/false, pipelineElf);
  releaseContext(context);
  return result;
}

// =====================================================================================================================
// Build graphics pipeline from the specified info.
//
// @param pipelineInfo : Info to build this graphics pipeline
// @param [out] pipelineOut : Output of building this graphics pipeline
// @param pipelineDumpFile : Handle of pipeline dump file
Result Compiler::BuildGraphicsPipeline(const GraphicsPipelineBuildInfo *pipelineInfo,
                                       GraphicsPipelineBuildOut *pipelineOut, void *pipelineDumpFile) {
  Result result = Result::Success;
  BinaryData elfBin = {};

<<<<<<< HEAD
  std::vector<const PipelineShaderInfo *> shaderInfo = {
=======
  SmallVector<const PipelineShaderInfo *, 6> shaderInfo = {
>>>>>>> 4ee4fb5a
      &pipelineInfo->vs, &pipelineInfo->tcs, &pipelineInfo->tes, &pipelineInfo->gs, &pipelineInfo->fs,
  };

  bool buildingRelocatableElf = pipelineInfo->options.enableRelocatableShaderElf || cl::UseRelocatableShaderElf;
  buildingRelocatableElf = buildingRelocatableElf && canUseRelocatableGraphicsShaderElf(shaderInfo);

  for (unsigned i = 0; i < ShaderStageGfxCount && result == Result::Success; ++i)
    result = validatePipelineShaderInfo(shaderInfo[i]);

  MetroHash::Hash cacheHash = {};
  MetroHash::Hash pipelineHash = {};
  cacheHash = PipelineDumper::generateHashForGraphicsPipeline(pipelineInfo, true, buildingRelocatableElf);
  pipelineHash = PipelineDumper::generateHashForGraphicsPipeline(pipelineInfo, false, false);

  if (result == Result::Success && EnableOuts()) {
    LLPC_OUTS("===============================================================================\n");
    LLPC_OUTS("// LLPC calculated hash results (graphics pipline)\n\n");
    LLPC_OUTS("PIPE : " << format("0x%016" PRIX64, MetroHash::compact64(&pipelineHash)) << "\n");
    for (unsigned stage = 0; stage < ShaderStageGfxCount; ++stage) {
      const ShaderModuleData *moduleData = reinterpret_cast<const ShaderModuleData *>(shaderInfo[stage]->pModuleData);
      if (moduleData) {
        auto hash = reinterpret_cast<const MetroHash::Hash *>(&moduleData->hash[0]);
        LLPC_OUTS(format("%-4s : ", getShaderStageAbbreviation(static_cast<ShaderStage>(stage), true))
                  << format("0x%016" PRIX64, MetroHash::compact64(hash)) << "\n");
      }
    }
    LLPC_OUTS("\n");
  }

  if (result == Result::Success && pipelineDumpFile) {
    std::stringstream strStream;
    strStream << ";Compiler Options: ";
    for (auto &option : m_options)
      strStream << option << " ";
    std::string extraInfo = strStream.str();
    PipelineDumper::DumpPipelineExtraInfo(reinterpret_cast<PipelineDumpFile *>(pipelineDumpFile), &extraInfo);
  }

  ShaderEntryState cacheEntryState = ShaderEntryState::New;
  IShaderCache *appCache = nullptr;
#if LLPC_CLIENT_INTERFACE_MAJOR_VERSION < 38 || LLPC_ENABLE_SHADER_CACHE
  appCache = reinterpret_cast<IShaderCache *>(pipelineInfo->pShaderCache);
#endif
  ICache *userCache = nullptr;
  userCache = pipelineInfo->cache;

  ShaderCache *shaderCache = nullptr;
  CacheEntryHandle hEntry = nullptr;
  HashId hashId = {};
  memcpy(&hashId.bytes, &cacheHash.bytes, sizeof(cacheHash));
  EntryHandle cacheEntry;
  Result cacheResult = Result::ErrorUnknown;

  if (!buildingRelocatableElf) {
    if (m_cache)
      cacheResult = lookUpCaches(userCache, &hashId, &elfBin, &cacheEntry);
    else
      cacheEntryState = lookUpShaderCaches(appCache, &cacheHash, &elfBin, &shaderCache, &hEntry);
  } else {
    cacheEntryState = ShaderEntryState::Compiling;
  }

  ElfPackage candidateElf;

  if (cacheEntryState == ShaderEntryState::Compiling || (m_cache && cacheResult != Result::Success)) {
    unsigned forceLoopUnrollCount = cl::ForceLoopUnrollCount;

    GraphicsContext graphicsContext(m_gfxIp, pipelineInfo, &pipelineHash, &cacheHash);
    result = buildGraphicsPipelineInternal(&graphicsContext, shaderInfo, forceLoopUnrollCount, buildingRelocatableElf,
                                           &candidateElf);

    if (result == Result::Success) {
      elfBin.codeSize = candidateElf.size();
      elfBin.pCode = candidateElf.data();
    }

    if (!buildingRelocatableElf && !m_cache)
      updateShaderCache((result == Result::Success), &elfBin, shaderCache, hEntry);
  }

  if (result == Result::Success) {
    void *allocBuf = nullptr;
    if (pipelineInfo->pfnOutputAlloc) {
      allocBuf = pipelineInfo->pfnOutputAlloc(pipelineInfo->pInstance, pipelineInfo->pUserData, elfBin.codeSize);

      uint8_t *code = static_cast<uint8_t *>(allocBuf);
      memcpy(code, elfBin.pCode, elfBin.codeSize);

      pipelineOut->pipelineBin.codeSize = elfBin.codeSize;
      pipelineOut->pipelineBin.pCode = code;
    } else {
      // Allocator is not specified
      result = Result::ErrorInvalidPointer;
    }
  }

  if (m_cache) {
    bool withValue = (result == Result::Success) && (cacheResult != Result::Success);
    ReleaseCacheEntry(withValue, &elfBin, &cacheEntry);
  }

  return result;
}

// =====================================================================================================================
// Build compute pipeline internally
//
// @param computeContext : Compute context this compute pipeline
// @param pipelineInfo : Pipeline info of this compute pipeline
// @param forceLoopUnrollCount : Force loop unroll count (0 means disable)
// @param buildingRelocatableElf : Build the pipeline by linking relocatable elf
// @param [out] pipelineElf : Output Elf package
Result Compiler::buildComputePipelineInternal(ComputeContext *computeContext,
                                              const ComputePipelineBuildInfo *pipelineInfo,
                                              unsigned forceLoopUnrollCount, bool buildingRelocatableElf,
                                              ElfPackage *pipelineElf) {
  Context *context = acquireContext();
  context->attachPipelineContext(computeContext);

  std::vector<const PipelineShaderInfo *> shadersInfo = {
      nullptr, nullptr, nullptr, nullptr, nullptr, &pipelineInfo->cs,
  };
  Result result;
  if (buildingRelocatableElf)
    result = buildPipelineWithRelocatableElf(context, shadersInfo, forceLoopUnrollCount, pipelineElf);
  else
    result = buildPipelineInternal(context, shadersInfo, forceLoopUnrollCount, /*unlinked=*/false, pipelineElf);
  releaseContext(context);
  return result;
}

// =====================================================================================================================
// Build compute pipeline from the specified info.
//
// @param pipelineInfo : Info to build this compute pipeline
// @param [out] pipelineOut : Output of building this compute pipeline
// @param pipelineDumpFile : Handle of pipeline dump file
Result Compiler::BuildComputePipeline(const ComputePipelineBuildInfo *pipelineInfo,
                                      ComputePipelineBuildOut *pipelineOut, void *pipelineDumpFile) {
  BinaryData elfBin = {};

  bool buildingRelocatableElf = pipelineInfo->options.enableRelocatableShaderElf || cl::UseRelocatableShaderElf;
  buildingRelocatableElf = buildingRelocatableElf && canUseRelocatableComputeShaderElf(&pipelineInfo->cs);

  Result result = validatePipelineShaderInfo(&pipelineInfo->cs);

  MetroHash::Hash cacheHash = {};
  MetroHash::Hash pipelineHash = {};
  cacheHash = PipelineDumper::generateHashForComputePipeline(pipelineInfo, true, buildingRelocatableElf);
  pipelineHash = PipelineDumper::generateHashForComputePipeline(pipelineInfo, false, buildingRelocatableElf);

  if (result == Result::Success && EnableOuts()) {
    const ShaderModuleData *moduleData = reinterpret_cast<const ShaderModuleData *>(pipelineInfo->cs.pModuleData);
    auto moduleHash = reinterpret_cast<const MetroHash::Hash *>(&moduleData->hash[0]);
    LLPC_OUTS("\n===============================================================================\n");
    LLPC_OUTS("// LLPC calculated hash results (compute pipline)\n\n");
    LLPC_OUTS("PIPE : " << format("0x%016" PRIX64, MetroHash::compact64(&pipelineHash)) << "\n");
    LLPC_OUTS(format("%-4s : ", getShaderStageAbbreviation(ShaderStageCompute, true))
              << format("0x%016" PRIX64, MetroHash::compact64(moduleHash)) << "\n");
    LLPC_OUTS("\n");
  }

  if (result == Result::Success && pipelineDumpFile) {
    std::stringstream strStream;
    strStream << ";Compiler Options: ";
    for (auto &option : m_options)
      strStream << option << " ";
    std::string extraInfo = strStream.str();
    PipelineDumper::DumpPipelineExtraInfo(reinterpret_cast<PipelineDumpFile *>(pipelineDumpFile), &extraInfo);
  }

  ShaderEntryState cacheEntryState = ShaderEntryState::New;
  IShaderCache *appCache = nullptr;
#if LLPC_CLIENT_INTERFACE_MAJOR_VERSION < 38 || LLPC_ENABLE_SHADER_CACHE
  appCache = reinterpret_cast<IShaderCache *>(pipelineInfo->pShaderCache);
#endif
  ICache *userCache = nullptr;
  userCache = pipelineInfo->cache;

  ShaderCache *shaderCache = nullptr;
  CacheEntryHandle hEntry = nullptr;
  HashId hashId = {};
  memcpy(&hashId.bytes, &cacheHash.bytes, sizeof(cacheHash));
  EntryHandle cacheEntry;
  Result cacheResult = Result::ErrorUnknown;

  if (!buildingRelocatableElf) {
    if (m_cache)
      cacheResult = lookUpCaches(userCache, &hashId, &elfBin, &cacheEntry);
    else
      cacheEntryState = lookUpShaderCaches(appCache, &cacheHash, &elfBin, &shaderCache, &hEntry);
  } else
    cacheEntryState = ShaderEntryState::Compiling;

  ElfPackage candidateElf;

  if ((cacheEntryState == ShaderEntryState::Compiling) || (m_cache && (cacheResult != Result::Success))) {
    unsigned forceLoopUnrollCount = cl::ForceLoopUnrollCount;

    ComputeContext computeContext(m_gfxIp, pipelineInfo, &pipelineHash, &cacheHash);

    result = buildComputePipelineInternal(&computeContext, pipelineInfo, forceLoopUnrollCount, buildingRelocatableElf,
                                          &candidateElf);

    if (result == Result::Success) {
      elfBin.codeSize = candidateElf.size();
      elfBin.pCode = candidateElf.data();
    }
    if (!buildingRelocatableElf && !m_cache)
      updateShaderCache((result == Result::Success), &elfBin, shaderCache, hEntry);
  }

  if (result == Result::Success) {
    void *allocBuf = nullptr;
    if (pipelineInfo->pfnOutputAlloc) {
      allocBuf = pipelineInfo->pfnOutputAlloc(pipelineInfo->pInstance, pipelineInfo->pUserData, elfBin.codeSize);
      if (allocBuf) {
        uint8_t *code = static_cast<uint8_t *>(allocBuf);
        memcpy(code, elfBin.pCode, elfBin.codeSize);

        pipelineOut->pipelineBin.codeSize = elfBin.codeSize;
        pipelineOut->pipelineBin.pCode = code;
      } else
        result = Result::ErrorOutOfMemory;
    } else {
      // Allocator is not specified
      result = Result::ErrorInvalidPointer;
    }
  }

  if (m_cache) {
    bool withValue = (result == Result::Success) && (cacheResult != Result::Success);
    ReleaseCacheEntry(withValue, &elfBin, &cacheEntry);
  }

  return result;
}

// =====================================================================================================================
// Builds hash code from compilation-options
//
// @param optionCount : Count of compilation-option strings
// @param options : An array of compilation-option strings
MetroHash::Hash Compiler::generateHashForCompileOptions(unsigned optionCount, const char *const *options) {
  // Options which needn't affect compilation results
  static StringRef IgnoredOptions[] = {cl::PipelineDumpDir.ArgStr,
                                       cl::EnablePipelineDump.ArgStr,
                                       cl::ShaderCacheFileDir.ArgStr,
                                       cl::ShaderCacheMode.ArgStr,
                                       cl::EnableOuts.ArgStr,
                                       cl::EnableErrs.ArgStr,
                                       cl::LogFileDbgs.ArgStr,
                                       cl::LogFileOuts.ArgStr,
                                       cl::ExecutableName.ArgStr,
                                       cl::BuildShaderCache.ArgStr,
                                       "o"};

  std::set<StringRef> effectingOptions;
  // Build effecting options
  for (unsigned i = 1; i < optionCount; ++i) {
    if (options[i][0] != '-') {
      // Ignore input file names.
      continue;
    }

    StringRef option = options[i] + 1; // Skip '-' in options
    bool ignore = false;
    for (unsigned j = 0; j < sizeof(IgnoredOptions) / sizeof(IgnoredOptions[0]); ++j) {
      if (option.startswith(IgnoredOptions[j])) {
        ignore = true;
        break;
      }
    }

    if (!ignore)
      effectingOptions.insert(option);
  }

  MetroHash64 hasher;

  // Build hash code from effecting options
  for (auto option : effectingOptions)
    hasher.Update(reinterpret_cast<const uint8_t *>(option.data()), option.size());

  MetroHash::Hash hash = {};
  hasher.Finalize(hash.bytes);

  return hash;
}

// =====================================================================================================================
// Checks whether fields in pipeline shader info are valid.
//
// @param shaderInfo : Pipeline shader info
Result Compiler::validatePipelineShaderInfo(const PipelineShaderInfo *shaderInfo) const {
  Result result = Result::Success;
  ShaderStage shaderStage = shaderInfo ? shaderInfo->entryStage : ShaderStageInvalid;

  const ShaderModuleData *moduleData = reinterpret_cast<const ShaderModuleData *>(shaderInfo->pModuleData);
  if (moduleData) {
    if (moduleData->binType == BinaryType::Spirv) {
      auto spirvBin = &moduleData->binCode;
      if (shaderInfo->pEntryTarget) {
        unsigned stageMask = ShaderModuleHelper::getStageMaskFromSpirvBinary(spirvBin, shaderInfo->pEntryTarget);

        if ((stageMask & shaderStageToMask(shaderStage)) == 0) {
          LLPC_ERRS("Fail to find entry-point " << shaderInfo->pEntryTarget << " for "
                                                << getShaderStageName(shaderStage) << " shader\n");
          result = Result::ErrorInvalidShader;
        }
      } else {
        LLPC_ERRS("Missing entry-point name for " << getShaderStageName(shaderStage) << " shader\n");
        result = Result::ErrorInvalidShader;
      }
    } else if (moduleData->binType == BinaryType::LlvmBc || moduleData->binType == BinaryType::MultiLlvmBc) {
      // Do nothing if input is LLVM IR
    } else {
      LLPC_ERRS("Invalid shader binary type for " << getShaderStageName(shaderStage) << " shader\n");
      result = Result::ErrorInvalidShader;
    }
  }

  return result;
}

#if LLPC_CLIENT_INTERFACE_MAJOR_VERSION < 38 || LLPC_ENABLE_SHADER_CACHE
// =====================================================================================================================
// Creates shader cache object with the requested properties.
// @param : Shader cache create info.
// @param [out] : Shader cache object
// @returns : Result::Success if creation succeeedds, error status otherwise.
Result Compiler::CreateShaderCache(const ShaderCacheCreateInfo *pCreateInfo, IShaderCache **ppShaderCache) {
  Result result = Result::Success;

  ShaderCacheAuxCreateInfo auxCreateInfo = {};
  auxCreateInfo.shaderCacheMode = ShaderCacheMode::ShaderCacheEnableRuntime;
  auxCreateInfo.gfxIp = m_gfxIp;
  auxCreateInfo.hash = m_optionHash;

  ShaderCache *shaderCache = new ShaderCache();

  if (shaderCache) {
    result = shaderCache->init(pCreateInfo, &auxCreateInfo);
    if (result != Result::Success) {
      shaderCache->Destroy();
      delete shaderCache;
      shaderCache = nullptr;
    }
  } else {
    result = Result::ErrorOutOfMemory;
  }

  *ppShaderCache = shaderCache;

  if ((result == Result::Success) &&
      ((cl::ShaderCacheMode == ShaderCacheEnableRuntime) || (cl::ShaderCacheMode == ShaderCacheEnableOnDisk)) &&
      (pCreateInfo->initialDataSize > 0)) {
    m_shaderCache->Merge(1, const_cast<const IShaderCache **>(ppShaderCache));
  }

  return result;
}
#endif

// =====================================================================================================================
// Acquires a free context from context pool.
Context *Compiler::acquireContext() const {
  Context *freeContext = nullptr;

  std::lock_guard<sys::Mutex> lock(m_contextPoolMutex);

  // Try to find a free context from pool first
  for (auto &context : *m_contextPool) {
    GfxIpVersion gfxIpVersion = context->getGfxIpVersion();

    if (!context->isInUse() && gfxIpVersion.major == m_gfxIp.major && gfxIpVersion.minor == m_gfxIp.minor &&
        gfxIpVersion.stepping == m_gfxIp.stepping) {
      // Free up context if it is being used too many times to avoid consuming too much memory.
      int contextReuseLimit = cl::ContextReuseLimit.getValue();
      if (contextReuseLimit > 0 && context->getUseCount() > contextReuseLimit) {
        delete context;
        context = new Context(m_gfxIp);
      }
      freeContext = context;
      break;
    }
  }

  if (!freeContext) {
    // Create a new one if we fail to find an available one
    freeContext = new Context(m_gfxIp);
    m_contextPool->push_back(freeContext);
  }

  assert(freeContext);
  freeContext->setInUse(true);

  return freeContext;
}

// =====================================================================================================================
// Run a pass manager's passes on a module, catching any LLVM fatal error and returning a success indication
//
// @param passMgr : Pass manager
// @param [in/out] module : Module
bool Compiler::runPasses(lgc::PassManager *passMgr, Module *module) const {
  bool success = false;
#if LLPC_ENABLE_EXCEPTION
  try
#endif
  {
    passMgr->run(*module);
    success = true;
  }
#if LLPC_ENABLE_EXCEPTION
  catch (const char *) {
    success = false;
  }
#endif
  return success;
}

// =====================================================================================================================
// Releases LLPC context.
//
// @param context : LLPC context
void Compiler::releaseContext(Context *context) const {
  std::lock_guard<sys::Mutex> lock(m_contextPoolMutex);
  context->reset();
  context->setInUse(false);
}

// =====================================================================================================================
// Lookup in the shader caches with the given pipeline hash code.
// It will try App's pipelince cache first if that's available.
// Then try on the internal shader cache next if it misses.
//
// Upon hit, Ready is returned and pElfBin is filled in. Upon miss, Compiling is returned and ppShaderCache and
// phEntry are filled in.
//
// @param appPipelineCache : App's pipeline cache
// @param cacheHash : Hash code of the shader
// @param [out] elfBin : Pointer to shader data
// @param [out] ppShaderCache : Shader cache to use
// @param [out] phEntry : Handle to use
ShaderEntryState Compiler::lookUpShaderCaches(IShaderCache *appPipelineCache, MetroHash::Hash *cacheHash,
                                              BinaryData *elfBin, ShaderCache **ppShaderCache,
                                              CacheEntryHandle *phEntry) {
  ShaderCache *shaderCache[2];
  unsigned shaderCacheCount = 0;

  shaderCache[shaderCacheCount++] = m_shaderCache.get();

  if (appPipelineCache && cl::ShaderCacheMode != ShaderCacheForceInternalCacheOnDisk) {
    // Put the application's cache last so that we prefer adding entries there (only relevant with old
    // client version).
    shaderCache[shaderCacheCount++] = static_cast<ShaderCache *>(appPipelineCache);
  }

  for (unsigned i = 0; i < shaderCacheCount; i++) {
    // Lookup the shader. Allocate on miss when we've reached the last cache.
    bool allocateOnMiss = (i + 1) == shaderCacheCount;
    CacheEntryHandle currentEntry;
    ShaderEntryState cacheEntryState = shaderCache[i]->findShader(*cacheHash, allocateOnMiss, &currentEntry);
    if (cacheEntryState == ShaderEntryState::Ready) {
      Result result = shaderCache[i]->retrieveShader(currentEntry, &elfBin->pCode, &elfBin->codeSize);
      if (result == Result::Success)
        return ShaderEntryState::Ready;
    } else if (cacheEntryState == ShaderEntryState::Compiling) {
      *ppShaderCache = shaderCache[i];
      *phEntry = currentEntry;
      return ShaderEntryState::Compiling;
    }
  }

  // Unable to allocate an entry in a cache, but we can compile anyway.
  *ppShaderCache = nullptr;
  *phEntry = nullptr;

  return ShaderEntryState::Compiling;
}

// =====================================================================================================================
// Update the shader caches with the given entry handle, based on the "insert" flag.
//
// @param insert : To insert data or reset the shader cache
// @param elfBin : Pointer to shader data
// @param shaderCache : Shader cache to update (may be nullptr for default)
// @param hEntry : Handle to update
void Compiler::updateShaderCache(bool insert, const BinaryData *elfBin, ShaderCache *shaderCache,
                                 CacheEntryHandle hEntry) {
  if (!hEntry)
    return;

  if (!shaderCache)
    shaderCache = m_shaderCache.get();

  if (insert) {
    assert(elfBin->codeSize > 0);
    shaderCache->insertShader(hEntry, elfBin->pCode, elfBin->codeSize);
  } else
    shaderCache->resetShader(hEntry);
}

// =====================================================================================================================
// Lookup in the shader caches with the given pipeline hash code.
// It will try App's pipelince cache first if that's available.
// Then try on the internal shader cache next if it misses.
//
// Upon hit, Ready is returned and pElfBin is filled in. Upon miss, NotFound is returned and ppShaderCache and
// phEntry are filled in. If NotReady is returned, means cache will be updated by another thread.
// The returned phEntry must be released by calling ReleaseCacheEntry().
//
// @param appPipelineCache : App's pipeline cache
// @param cacheHash : Hash code of the shader
// @param elfBin : [out] Pointer to shader data
// @param entryHandle : [out] Handle to use
Result Compiler::lookUpCaches(ICache *appPipelineCache, HashId *cacheHash, BinaryData *elfBin,
                              EntryHandle *entryHandle) {
  Result cacheResult = Result::Unsupported;

  auto LookUpCache = [](ICache *cache, bool allocateOnMiss, HashId *cacheHash, BinaryData *elfBin,
                        EntryHandle *entryHandle) -> Result {
    EntryHandle currentEntry;
    Result cacheResult = Result::Unsupported;

    cacheResult = cache->GetEntry(*cacheHash, allocateOnMiss, &currentEntry);

    if (cacheResult == Result::NotReady)
      cacheResult = currentEntry.WaitForEntry();

    if (cacheResult == Result::Success) {
      cacheResult = currentEntry.GetValueZeroCopy(&elfBin->pCode, &elfBin->codeSize);
      *entryHandle = std::move(currentEntry);
    } else if (allocateOnMiss && (cacheResult == Result::NotFound)) {
      *entryHandle = std::move(currentEntry);
    }

    return cacheResult;
  };

  if (m_cache)
    cacheResult = LookUpCache(m_cache, appPipelineCache == nullptr, cacheHash, elfBin, entryHandle);

  if (appPipelineCache && cacheResult != Result::Success)
    cacheResult = LookUpCache(appPipelineCache, true, cacheHash, elfBin, entryHandle);

  return cacheResult;
}

// =====================================================================================================================
// Release cache Entry and update the shader caches with the given entry handle, based on the "withValue" flag.
//
// @param withValue : Whether insert value to cache
// @param elfBin : Pointer to shader data
// @param cache : Shader cache to update (may be nullptr for default)
// @param entryHandle : Handle to update
void Compiler::ReleaseCacheEntry(bool withValue, const BinaryData *elfBin, EntryHandle *entryHandle) {

  if (entryHandle->IsEmpty())
    return;

  if (withValue) {
    assert(elfBin->codeSize > 0);
    entryHandle->SetValue(withValue, elfBin->pCode, elfBin->codeSize);
  }

  // Empty EntryHandle
  EntryHandle::ReleaseHandle(std::move(*entryHandle));
}

// =====================================================================================================================
// Builds hash code from input context for per shader stage cache
//
// @param context : Acquired context
// @param stageMask : Shader stage mask
// @param stageHashes : Per-stage hash of in/out usage
// @param [out] fragmentHash : Hash code of fragment shader
// @param [out] nonFragmentHash : Hash code of all non-fragment shader
void Compiler::buildShaderCacheHash(Context *context, unsigned stageMask, ArrayRef<ArrayRef<uint8_t>> stageHashes,
                                    MetroHash::Hash *fragmentHash, MetroHash::Hash *nonFragmentHash) {
  MetroHash64 fragmentHasher;
  MetroHash64 nonFragmentHasher;
  auto pipelineInfo = reinterpret_cast<const GraphicsPipelineBuildInfo *>(context->getPipelineBuildInfo());
  auto pipelineOptions = context->getPipelineContext()->getPipelineOptions();

  // Build hash per shader stage
  for (auto stage = ShaderStageVertex; stage < ShaderStageGfxCount; stage = static_cast<ShaderStage>(stage + 1)) {
    if ((stageMask & shaderStageToMask(stage)) == 0)
      continue;

    auto shaderInfo = context->getPipelineShaderInfo(stage);
    MetroHash64 hasher;

    // Update common shader info
    PipelineDumper::updateHashForPipelineShaderInfo(stage, shaderInfo, true, &hasher, false);
    hasher.Update(pipelineInfo->iaState.deviceIndex);

    // Update input/output usage (provided by middle-end caller of this callback).
    hasher.Update(stageHashes[stage].data(), stageHashes[stage].size());

    // Update vertex input state
    if (stage == ShaderStageVertex)
      PipelineDumper::updateHashForVertexInputState(pipelineInfo->pVertexInput, &hasher);

    MetroHash::Hash hash = {};
    hasher.Finalize(hash.bytes);

    // Add per stage hash code to fragmentHasher or nonFragmentHaser per shader stage
    auto shaderHashCode = MetroHash::compact64(&hash);
    if (stage == ShaderStageFragment)
      fragmentHasher.Update(shaderHashCode);
    else
      nonFragmentHasher.Update(shaderHashCode);
  }

  // Add addtional pipeline state to final hasher
  if (stageMask & shaderStageToMask(ShaderStageFragment)) {
    // Add pipeline options to fragment hash
    fragmentHasher.Update(pipelineOptions->includeDisassembly);
    fragmentHasher.Update(pipelineOptions->scalarBlockLayout);
    fragmentHasher.Update(pipelineOptions->reconfigWorkgroupLayout);
    fragmentHasher.Update(pipelineOptions->includeIr);
    fragmentHasher.Update(pipelineOptions->robustBufferAccess);
    fragmentHasher.Update(pipelineOptions->extendedRobustness.robustBufferAccess);
    fragmentHasher.Update(pipelineOptions->extendedRobustness.robustImageAccess);
    fragmentHasher.Update(pipelineOptions->extendedRobustness.nullDescriptor);
    PipelineDumper::updateHashForFragmentState(pipelineInfo, &fragmentHasher);
    fragmentHasher.Finalize(fragmentHash->bytes);
  }

  if (stageMask & ~shaderStageToMask(ShaderStageFragment)) {
    PipelineDumper::updateHashForNonFragmentState(pipelineInfo, true, &nonFragmentHasher);
    nonFragmentHasher.Finalize(nonFragmentHash->bytes);
  }
}

// =====================================================================================================================
// Link relocatable shader elf file into a pipeline elf file and apply relocations.
//
// @param shaderElfs : An array of pipeline elf packages, indexed by stage, containing relocatable elf.
//                     TODO: This has an implicit length of ShaderStageNativeStageCount. Use ArrayRef instead.
// @param [out] pipelineElf : Elf package containing the pipeline elf
// @param context : Acquired context
void Compiler::linkRelocatableShaderElf(ElfPackage *shaderElfs, ElfPackage *pipelineElf, Context *context) {
  assert(shaderElfs[ShaderStageTessControl].empty() && "Cannot link tessellation shaders yet.");
  assert(shaderElfs[ShaderStageTessEval].empty() && "Cannot link tessellation shaders yet.");
  assert(shaderElfs[ShaderStageGeometry].empty() && "Cannot link geometry shaders yet.");

  // Set up middle-end objects, including setting up pipeline state.
  context->getPipelineContext()->setUnlinked(false);
  LgcContext *builderContext = context->getLgcContext();
  std::unique_ptr<Pipeline> pipeline(builderContext->createPipeline());
  context->getPipelineContext()->setPipelineState(&*pipeline, /*unlinked=*/false);

  // Create linker, passing ELFs to it.
  SmallVector<MemoryBufferRef, 3> elfs;
  for (unsigned stage = 0; stage != ShaderStageNativeStageCount; ++stage) {
    if (!shaderElfs[stage].empty())
      elfs.push_back(MemoryBufferRef(shaderElfs[stage].str(), getShaderStageName(static_cast<ShaderStage>(stage))));
  }
  std::unique_ptr<ElfLinker> elfLinker(pipeline->createElfLinker(elfs));

  // Do the link.
  raw_svector_ostream outStream(*pipelineElf);
  if (!elfLinker->link(outStream)) {
    // Link failed in a recoverable way.
    // TODO: Action this failure by doing a full pipeline compile.
    report_fatal_error("Link failed; need full pipeline compile instead: " + pipeline->getLastError());
  }
  return;
}

// =====================================================================================================================
// Convert front-end LLPC shader stage to middle-end LGC shader type
lgc::ShaderStage getLgcShaderStage(Llpc::ShaderStage stage) {
  switch (stage) {
  case ShaderStageCompute:
    return lgc::ShaderStageCompute;
  case ShaderStageVertex:
    return lgc::ShaderStageVertex;
  case ShaderStageTessControl:
    return lgc::ShaderStageTessControl;
  case ShaderStageTessEval:
    return lgc::ShaderStageTessEval;
  case ShaderStageGeometry:
    return lgc::ShaderStageGeometry;
  case ShaderStageFragment:
    return lgc::ShaderStageFragment;
  default:
    llvm_unreachable("");
    return lgc::ShaderStageInvalid;
  }
}

} // namespace Llpc<|MERGE_RESOLUTION|>--- conflicted
+++ resolved
@@ -462,11 +462,7 @@
   Result result = Result::Success;
   void *allocBuf = nullptr;
   const void *cacheData = nullptr;
-<<<<<<< HEAD
-  void *allocData = nullptr;
-=======
   uint8_t *allocData = nullptr;
->>>>>>> 4ee4fb5a
   size_t allocSize = 0;
   ShaderModuleDataEx moduleDataEx = {};
   // For trimming debug info
@@ -1427,11 +1423,7 @@
   Result result = Result::Success;
   BinaryData elfBin = {};
 
-<<<<<<< HEAD
-  std::vector<const PipelineShaderInfo *> shaderInfo = {
-=======
   SmallVector<const PipelineShaderInfo *, 6> shaderInfo = {
->>>>>>> 4ee4fb5a
       &pipelineInfo->vs, &pipelineInfo->tcs, &pipelineInfo->tes, &pipelineInfo->gs, &pipelineInfo->fs,
   };
 
